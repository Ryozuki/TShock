# Compiled source #
###################
*.com
*.class
*.dll
*.exe
*.o
*.so
/bin/*
/obj/*

# Packages #
############
# it's better to unpack these files and commit the raw source
# git has its own built in compression methods
*.7z
*.dmg
*.gz
*.iso
*.jar
*.rar
*.tar
*.zip

# Logs and databases #
######################
*.log
*.sql
*.sqlite

# OS generated files #
######################
.DS_Store?
ehthumbs.db
Icon?
Thumbs.db


# Visual Studio shit Motherfucka #
##################################
*.suo
*.sdf
*.opensdf
<<<<<<< HEAD
*.cache
*.txt
*.pdb
=======
*.csproj.user
>>>>>>> 21c2f701
<|MERGE_RESOLUTION|>--- conflicted
+++ resolved
@@ -41,10 +41,7 @@
 *.suo
 *.sdf
 *.opensdf
-<<<<<<< HEAD
 *.cache
 *.txt
 *.pdb
-=======
-*.csproj.user
->>>>>>> 21c2f701
+*.csproj.user