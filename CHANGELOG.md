--- conflicted
+++ resolved
@@ -21,13 +21,10 @@
 * Fixed /savessc not bothering to save ssc data for people who bypass ssc. (@hakusaro)
 * Default permission sets for new databases are more modern. (@hakusaro)
 * Added the ability to ban by account name instead of just banning a character name assuming its an account name. (@hakusaro)
-<<<<<<< HEAD
+* Renamed TShock.DB.User to TShock.DB.UserAccount, including all the related methods, classes and events. (@Ryozuki)
 * `GetDataHandlers.SendTileSquare` hook now sends a `TSPlayer` and a `MemoryStream` of raw data. (@hakusaro)
 * Added `GetDataHandlers.HealOtherPlayer` hook. (@hakusaro)
 * Added `GetDataHandlers.PlaceObject` hook. (@hakusaro)
-=======
-* Renamed TShock.DB.User to TShock.DB.UserAccount, including all the related methods, classes and events. (@Ryozuki)
->>>>>>> 40616115
 
 ## TShock 4.3.24
 * Updated OpenTerraria API to 1.3.5.3 (@DeathCradle)
