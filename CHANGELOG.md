--- conflicted
+++ resolved
@@ -80,11 +80,8 @@
 * `Utils.MaxChests()` is now `Utils.HasWorldReachedMaxChests()`. (@hakusaro)
 * `Utils.GetIPv4Address()` is now `Utils.GetIPv4AddressFromHostname()`. (@hakusaro)
 * Fixed the disappearing problem when placing tile entities. (@mistzzt)
-<<<<<<< HEAD
+* Removed the stat tracking system. (@hakusaro)
 * Updated sqlite3.dll (from 3.8.9 to 3.23.1) and Mono.Data.Sqlite.dll (from a unknown old version to 1.0.61) (@Ryozuki)
-=======
-* Removed the stat tracking system. (@hakusaro)
->>>>>>> 035e9d11
 
 ## TShock 4.3.25
 * Fixed a critical exploit in the Terraria protocol that could cause massive unpreventable world corruption as well as a number of other problems. Thanks to @bartico6 for reporting. Fixed by the efforts of @QuiCM, @hakusaro, and tips in the right directioon from @bartico6.
