--- conflicted
+++ resolved
@@ -82,11 +82,8 @@
             this.label14 = new System.Windows.Forms.Label();
             this.lst_userlist = new System.Windows.Forms.ListBox();
             this.tabPage6 = new System.Windows.Forms.TabPage();
-<<<<<<< HEAD
-=======
             this.groupBox7 = new System.Windows.Forms.GroupBox();
             this.lst_bans = new System.Windows.Forms.ListBox();
->>>>>>> 9bab68c6
             this.groupBox6 = new System.Windows.Forms.GroupBox();
             this.lbl_newbanstatus = new System.Windows.Forms.Label();
             this.label16 = new System.Windows.Forms.Label();
@@ -104,10 +101,6 @@
             this.label19 = new System.Windows.Forms.Label();
             this.txt_banreason = new System.Windows.Forms.TextBox();
             this.label18 = new System.Windows.Forms.Label();
-<<<<<<< HEAD
-            this.lst_bans = new System.Windows.Forms.ListBox();
-=======
->>>>>>> 9bab68c6
             this.tabControl1 = new System.Windows.Forms.TabControl();
             this.tabPage3 = new System.Windows.Forms.TabPage();
             this.btn_OpenLocalDB = new System.Windows.Forms.Button();
@@ -123,10 +116,6 @@
             this.label7 = new System.Windows.Forms.Label();
             this.label6 = new System.Windows.Forms.Label();
             this.label5 = new System.Windows.Forms.Label();
-<<<<<<< HEAD
-            this.groupBox7 = new System.Windows.Forms.GroupBox();
-=======
->>>>>>> 9bab68c6
             this.tabControl.SuspendLayout();
             this.tabPage1.SuspendLayout();
             this.tabPage2.SuspendLayout();
@@ -136,16 +125,12 @@
             this.groupBox4.SuspendLayout();
             this.groupBox3.SuspendLayout();
             this.tabPage6.SuspendLayout();
-<<<<<<< HEAD
-=======
             this.groupBox7.SuspendLayout();
->>>>>>> 9bab68c6
             this.groupBox6.SuspendLayout();
             this.groupBox5.SuspendLayout();
             this.tabControl1.SuspendLayout();
             this.tabPage3.SuspendLayout();
             this.tabPage4.SuspendLayout();
-            this.groupBox7.SuspendLayout();
             this.SuspendLayout();
             // 
             // itemListBanned
@@ -690,8 +675,6 @@
             this.tabPage6.Text = "Ban Manager";
             this.tabPage6.UseVisualStyleBackColor = true;
             // 
-<<<<<<< HEAD
-=======
             // groupBox7
             // 
             this.groupBox7.Controls.Add(this.lst_bans);
@@ -711,7 +694,6 @@
             this.lst_bans.TabIndex = 0;
             this.lst_bans.SelectedIndexChanged += new System.EventHandler(this.lst_bans_SelectedIndexChanged);
             // 
->>>>>>> 9bab68c6
             // groupBox6
             // 
             this.groupBox6.Controls.Add(this.lbl_newbanstatus);
@@ -876,18 +858,6 @@
             this.label18.TabIndex = 4;
             this.label18.Text = "Name:";
             // 
-<<<<<<< HEAD
-            // lst_bans
-            // 
-            this.lst_bans.FormattingEnabled = true;
-            this.lst_bans.Location = new System.Drawing.Point(6, 19);
-            this.lst_bans.Name = "lst_bans";
-            this.lst_bans.Size = new System.Drawing.Size(272, 329);
-            this.lst_bans.TabIndex = 0;
-            this.lst_bans.SelectedIndexChanged += new System.EventHandler(this.lst_bans_SelectedIndexChanged);
-            // 
-=======
->>>>>>> 9bab68c6
             // tabControl1
             // 
             this.tabControl1.Controls.Add(this.tabPage3);
@@ -1032,19 +1002,6 @@
             this.label5.TabIndex = 0;
             this.label5.Text = "Hostname:";
             // 
-<<<<<<< HEAD
-            // groupBox7
-            // 
-            this.groupBox7.Controls.Add(this.lst_bans);
-            this.groupBox7.Location = new System.Drawing.Point(6, 23);
-            this.groupBox7.Name = "groupBox7";
-            this.groupBox7.Size = new System.Drawing.Size(284, 352);
-            this.groupBox7.TabIndex = 13;
-            this.groupBox7.TabStop = false;
-            this.groupBox7.Text = "Ban List";
-            // 
-=======
->>>>>>> 9bab68c6
             // TShockDBEditor
             // 
             this.AutoScaleDimensions = new System.Drawing.SizeF(6F, 13F);
@@ -1070,10 +1027,7 @@
             this.groupBox3.ResumeLayout(false);
             this.groupBox3.PerformLayout();
             this.tabPage6.ResumeLayout(false);
-<<<<<<< HEAD
-=======
             this.groupBox7.ResumeLayout(false);
->>>>>>> 9bab68c6
             this.groupBox6.ResumeLayout(false);
             this.groupBox6.PerformLayout();
             this.groupBox5.ResumeLayout(false);
@@ -1082,7 +1036,6 @@
             this.tabPage3.ResumeLayout(false);
             this.tabPage4.ResumeLayout(false);
             this.tabPage4.PerformLayout();
-            this.groupBox7.ResumeLayout(false);
             this.ResumeLayout(false);
 
         }
