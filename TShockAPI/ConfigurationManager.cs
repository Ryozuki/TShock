--- conflicted
+++ resolved
@@ -62,12 +62,8 @@
             kickBoom = cfg.KickExplosives;
             spawnProtect = cfg.SpawnProtection;
             spawnProtectRadius = cfg.SpawnProtectionRadius;
-<<<<<<< HEAD
-=======
-
             Terraria.NPC.maxSpawns = defaultMaxSpawns;
             Terraria.NPC.defaultSpawnRate = defaultSpawnRate;
->>>>>>> dc374f90
         }
 
         public static void WriteJsonConfiguration()
