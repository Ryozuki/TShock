<<<<<<< HEAD
﻿/*
TShock, a server mod for Terraria
Copyright (C) 2011 The TShock Team

This program is free software: you can redistribute it and/or modify
it under the terms of the GNU General Public License as published by
the Free Software Foundation, either version 3 of the License, or
(at your option) any later version.

This program is distributed in the hope that it will be useful,
but WITHOUT ANY WARRANTY; without even the implied warranty of
MERCHANTABILITY or FITNESS FOR A PARTICULAR PURPOSE.  See the
GNU General Public License for more details.

You should have received a copy of the GNU General Public License
along with this program.  If not, see <http://www.gnu.org/licenses/>.
*/
using System;
using System.Collections.Generic;

using System.IO;
using System.Linq;
using System.Net;
using System.Net.Sockets;
using System.Security.Cryptography;
using System.Text;
using Terraria;


namespace TShockAPI
{
    public class Utils
    {
        public Random Random = new Random();
        //private static List<Group> groups = new List<Group>();

        /// <summary>
        /// Provides the real IP address from a RemoteEndPoint string that contains a port and an IP
        /// </summary>
        /// <param name="mess">A string IPv4 address in IP:PORT form.</param>
        /// <returns>A string IPv4 address.</returns>
        public string GetRealIP(string mess)
        {
            return mess.Split(':')[0];
        }

        /// <summary>
        /// Used for some places where a list of players might be used.
        /// </summary>
        /// <returns>String of players seperated by commas.</returns>
        public string GetPlayers()
        {
            var sb = new StringBuilder();
            foreach (TSPlayer player in TShock.Players)
            {
                if (player != null && player.Active)
                {
                    if (sb.Length != 0)
                    {
                        sb.Append(", ");
                    }
                    sb.Append(player.Name);
                }
            }
            return sb.ToString();
        }

        /// <summary>
        /// Finds a player and gets IP as string
        /// </summary>
        /// <param name="msg">Player name</param>
        public string GetPlayerIP(string playername)
        {
            foreach (TSPlayer player in TShock.Players)
            {
                if (player != null && player.Active)
                {
                    if (playername.ToLower() == player.Name.ToLower())
                    {
                        return player.IP;
                    }
                }
            }
            return null;
        }

        /// <summary>
        /// It's a clamp function
        /// </summary>
        /// <typeparam name="T"></typeparam>
        /// <param name="value">Value to clamp</param>
        /// <param name="max">Maximum bounds of the clamp</param>
        /// <param name="min">Minimum bounds of the clamp</param>
        /// <returns></returns>
        public T Clamp<T>(T value, T max, T min)
            where T : IComparable<T>
        {
            T result = value;
            if (value.CompareTo(max) > 0)
                result = max;
            if (value.CompareTo(min) < 0)
                result = min;
            return result;
        }

        /// <summary>
        /// Saves the map data
        /// </summary>
        public void SaveWorld()
        {
            WorldGen.saveWorld();
            Broadcast("World saved.", Color.Yellow);
            Log.Info(string.Format("World saved at ({0})", Main.worldPathName));
        }

        /// <summary>
        /// Broadcasts a message to all players
        /// </summary>
        /// <param name="msg">string message</param>
        public void Broadcast(string msg)
        {
            Broadcast(msg, Color.Green);
        }

        public void Broadcast(string msg, byte red, byte green, byte blue)
        {
            TSPlayer.All.SendMessage(msg, red, green, blue);
            TSPlayer.Server.SendMessage(msg, red, green, blue);
            Log.Info(string.Format("Broadcast: {0}", msg));
        }

        public void Broadcast(string msg, Color color)
        {
            Broadcast(msg, color.R, color.G, color.B);
        }

        /// <summary>
        /// Sends message to all users with 'logs' permission.
        /// </summary>
        /// <param name="log"></param>
        /// <param name="color"></param>
        public void SendLogs(string log, Color color)
        {
            Log.Info(log);
            TSPlayer.Server.SendMessage(log, color);
            foreach (TSPlayer player in TShock.Players)
            {
                if (player != null && player.Active && player.Group.HasPermission(Permissions.logs) && player.DisplayLogs && TShock.Config.DisableSpewLogs == false)
                    player.SendMessage(log, color);
            }
        }

        /// <summary>
        /// The number of active players on the server.
        /// </summary>
        /// <returns>int playerCount</returns>
        public int ActivePlayers()
        {
            int num = 0;
            foreach (TSPlayer player in TShock.Players)
            {
                if (player != null && player.Active)
                {
                    num++;
                }
            }
            return num;
        }

        /// <summary>
        /// 
        /// </summary>
        /// <param name="ply"></param>
        /// <returns></returns>
        public List<TSPlayer> FindPlayer(string ply)
        {
            var found = new List<TSPlayer>();
            ply = ply.ToLower();
            foreach (TSPlayer player in TShock.Players)
            {
                if (player == null)
                    continue;

                string name = player.Name.ToLower();
                if (name.Equals(ply))
                    return new List<TSPlayer> { player };
                if (name.Contains(ply))
                    found.Add(player);
            }
            return found;
        }

        public void GetRandomClearTileWithInRange(int startTileX, int startTileY, int tileXRange, int tileYRange, out int tileX, out int tileY)
        {
            int j = 0;
            do
            {
                if (j == 100)
                {
                    tileX = startTileX;
                    tileY = startTileY;
                    break;
                }

                tileX = startTileX + Random.Next(tileXRange * -1, tileXRange);
                tileY = startTileY + Random.Next(tileYRange * -1, tileYRange);
                j++;
            }
            while (TileValid(tileX, tileY) && !TileClear(tileX, tileY));
        }

        private bool TileValid(int tileX, int tileY)
        {
            return tileX >= 0 && tileX <= Main.maxTilesX && tileY >= 0 && tileY <= Main.maxTilesY;
        }

        private bool TileClear(int tileX, int tileY)
        {
            return !Main.tile[tileX, tileY].active;
        }

        public List<Item> GetItemByIdOrName(string idOrName)
        {
            int type = -1;
            if (int.TryParse(idOrName, out type))
            {
                return new List<Item> { GetItemById(type) };
            }
            return GetItemByName(idOrName);
        }

        public Item GetItemById(int id)
        {
            Item item = new Item();
            item.netDefaults(id);
            return item;
        }

        public List<Item> GetItemByName(string name)
        {
            //Method #1 - must be exact match, allows support for different pickaxes/hammers/swords etc
            for (int i = 1; i < Main.maxItemTypes; i++)
            {
                Item item = new Item();
                item.SetDefaults(name);
                if (item.name == name)
                    return new List<Item> { item };
            }
            //Method #2 - allows impartial matching
            var found = new List<Item>();
            for (int i = -24; i < Main.maxItemTypes; i++)
            {
                try
                {
                    Item item = new Item();
                    item.netDefaults(i);
                    if (item.name.ToLower() == name.ToLower())
                        return new List<Item> { item };
                    if (item.name.ToLower().StartsWith(name.ToLower()))
                        found.Add(item);
                }
                catch { }
            }
            return found;
        }

        public List<NPC> GetNPCByIdOrName(string idOrName)
        {
            int type = -1;
            if (int.TryParse(idOrName, out type))
            {
                return new List<NPC> { GetNPCById(type) };
            }
            return GetNPCByName(idOrName);
        }

        public NPC GetNPCById(int id)
        {
            NPC npc = new NPC();
            npc.netDefaults(id);
            return npc;
        }

        public List<NPC> GetNPCByName(string name)
        {
            //Method #1 - must be exact match, allows support for different coloured slimes
            for (int i = -17; i < Main.maxNPCTypes; i++)
            {
                NPC npc = new NPC();
                npc.SetDefaults(name);
                if (npc.name == name)
                    return new List<NPC> { npc };
            }
            //Method #2 - allows impartial matching
            var found = new List<NPC>();
            for (int i = 1; i < Main.maxNPCTypes; i++)
            {
                NPC npc = new NPC();
                npc.netDefaults(i);
                if (npc.name.ToLower() == name.ToLower())
                    return new List<NPC> { npc };
                if (npc.name.ToLower().StartsWith(name.ToLower()))
                    found.Add(npc);
            }
            return found;
        }

        public string GetBuffName(int id)
        {
            return (id > 0 && id < Main.maxBuffs) ? Main.buffName[id] : "null";
        }

        public string GetBuffDescription(int id)
        {
            return (id > 0 && id < Main.maxBuffs) ? Main.buffTip[id] : "null";
        }

        public List<int> GetBuffByName(string name)
        {
            for (int i = 1; i < Main.maxBuffs; i++)
            {
                if (Main.buffName[i].ToLower() == name)
                    return new List<int> { i };
            }
            var found = new List<int>();
            for (int i = 1; i < Main.maxBuffs; i++)
            {
                if (Main.buffName[i].ToLower().StartsWith(name.ToLower()))
                    found.Add(i);
            }
            return found;
        }

        public string GetPrefixById(int id)
        {
            var item = new Item();
            item.SetDefaults(0);
            item.prefix = (byte)id;
            item.AffixName();
            return item.name.Trim();
        }

        public List<int> GetPrefixByName(string name)
        {
            Item item = new Item();
            item.SetDefaults(0);
            for (int i = 1; i < 83; i++)
            {
                item.prefix = (byte) i;
                if (item.AffixName().Trim() == name)
                    return new List<int> { i };
            }
            var found = new List<int>();
            for (int i = 1; i < 83; i++)
            {
                try
                {
                    item.prefix = (byte) i;
                    if (item.AffixName().Trim().ToLower() == name.ToLower())
                        return new List<int> { i };
                    if (item.AffixName().Trim().ToLower().StartsWith(name.ToLower()))
                        found.Add(i);
                }
                catch { }
            }
            return found;
        }

        public List<int> GetPrefixByIdOrName(string idOrName)
        {
            int type = -1;
            if (int.TryParse(idOrName, out type) && type > 0 && type < 84)
            {
                return new List<int> {type};
            }
            return GetPrefixByName(idOrName);
        }

        /// <summary>
        /// Kicks all player from the server without checking for immunetokick permission.
        /// </summary>
        /// <param name="ply">int player</param>
        /// <param name="reason">string reason</param>
        public void ForceKickAll(string reason)
        {
            foreach (TSPlayer player in TShock.Players)
            {
                if (player != null && player.Active)
                {
                    ForceKick(player, reason);
                }
            }
        }

        /// <summary>
        /// Kicks a player from the server without checking for immunetokick permission.
        /// </summary>
        /// <param name="ply">int player</param>
        /// <param name="reason">string reason</param>
        public void ForceKick(TSPlayer player, string reason)
        {
            if (!player.ConnectionAlive)
                return;
            player.Disconnect(reason);
            Log.ConsoleInfo(string.Format("{0} was force kicked for : {1}", player.IP, reason));
        }

        /// <summary>
        /// Kicks a player from the server.
        /// </summary>
        /// <param name="ply">int player</param>
        /// <param name="reason">string reason</param>
        public bool Kick(TSPlayer player, string reason, string adminUserName = "")
        {
            if (!player.ConnectionAlive)
                return true;
            if (!player.Group.HasPermission(Permissions.immunetokick))
            {
                string playerName = player.Name;
                player.Disconnect(string.Format("Kicked: {0}", reason));
                Log.ConsoleInfo(string.Format("Kicked {0} for : {1}", playerName, reason));
                if (adminUserName.Length == 0)
                    Broadcast(string.Format("{0} was kicked for {1}", playerName, reason.ToLower()));
                else
                    Broadcast(string.Format("{0} kicked {1} for {2}", adminUserName, playerName, reason.ToLower()));
                return true;
            }
            return false;
        }

        /// <summary>
        /// Bans and kicks a player from the server.
        /// </summary>
        /// <param name="ply">int player</param>
        /// <param name="reason">string reason</param>
        public bool Ban(TSPlayer player, string reason, string adminUserName = "")
        {
            if (!player.ConnectionAlive)
                return true;
            if (!player.Group.HasPermission(Permissions.immunetoban))
            {
                string ip = player.IP;
                string playerName = player.Name;
                TShock.Bans.AddBan(ip, playerName, reason);
                player.Disconnect(string.Format("Banned: {0}", reason));
                Log.ConsoleInfo(string.Format("Banned {0} for : {1}", playerName, reason));
                if (adminUserName.Length == 0)
                    Broadcast(string.Format("{0} was banned for {1}", playerName, reason.ToLower()));
                else
                    Broadcast(string.Format("{0} banned {1} for {2}", adminUserName, playerName, reason.ToLower()));
                return true;
            }
            return false;
        }

        /// <summary>
        /// Shows a file to the user.
        /// </summary>
        /// <param name="ply">int player</param>
        /// <param name="file">string filename reletave to savedir</param>
        //Todo: Fix this
        public void ShowFileToUser(TSPlayer player, string file)
        {
            string foo = "";
            using (var tr = new StreamReader(Path.Combine(TShock.SavePath, file)))
            {
                while ((foo = tr.ReadLine()) != null)
                {
                    foo = foo.Replace("%map%", Main.worldName);
                    foo = foo.Replace("%players%", GetPlayers());
                    if (foo.Substring(0, 1) == "%" && foo.Substring(12, 1) == "%") //Look for a beginning color code.
                    {
                        string possibleColor = foo.Substring(0, 13);
                        foo = foo.Remove(0, 13);
                        float[] pC = { 0, 0, 0 };
                        possibleColor = possibleColor.Replace("%", "");
                        string[] pCc = possibleColor.Split(',');
                        if (pCc.Length == 3)
                        {
                            try
                            {
                                player.SendMessage(foo, (byte)Convert.ToInt32(pCc[0]), (byte)Convert.ToInt32(pCc[1]),
                                                   (byte)Convert.ToInt32(pCc[2]));
                                continue;
                            }
                            catch (Exception e)
                            {
                                Log.Error(e.ToString());
                            }
                        }
                    }
                    player.SendMessage(foo);
                }
            }
        }

        /// <summary>
        /// Returns a Group from the name of the group
        /// </summary>
        /// <param name="ply">string groupName</param>
        public Group GetGroup(string groupName)
        {
            //first attempt on cached groups
            for (int i = 0; i < TShock.Groups.groups.Count; i++)
            {
                if (TShock.Groups.groups[i].Name.Equals(groupName))
                {
                    return TShock.Groups.groups[i];
                }
            }
            return new Group("default");
        }

        /// <summary>
        /// Returns an IPv4 address from a DNS query
        /// </summary>
        /// <param name="hostname">string ip</param>
        public string GetIPv4Address(string hostname)
        {
            try
            {
                //Get the ipv4 address from GetHostAddresses, if an ip is passed it will return that ip
                var ip = Dns.GetHostAddresses(hostname).FirstOrDefault(i => i.AddressFamily == AddressFamily.InterNetwork);
                //if the dns query was successful then return it, otherwise return an empty string
                return ip != null ? ip.ToString() : "";
            }
            catch (SocketException)
            {
            }
            return "";
        }

        public string HashAlgo = "md5";

        public readonly Dictionary<string, Func<HashAlgorithm>> HashTypes = new Dictionary<string, Func<HashAlgorithm>>
        {
            {"sha512", () => new SHA512Managed()},
            {"sha256", () => new SHA256Managed()},
            {"md5", () => new MD5Cng()},
            {"sha512-xp", () => SHA512.Create()},
            {"sha256-xp", () => SHA256.Create()},
            {"md5-xp", () => MD5.Create()},
        };

        /// <summary>
        /// Returns a Sha256 string for a given string
        /// </summary>
        /// <param name="bytes">bytes to hash</param>
        /// <returns>string sha256</returns>
        public string HashPassword(byte[] bytes)
        {
            if (bytes == null)
                throw new NullReferenceException("bytes");
            Func<HashAlgorithm> func;
            if (!HashTypes.TryGetValue(HashAlgo.ToLower(), out func))
                throw new NotSupportedException("Hashing algorithm {0} is not supported".SFormat(HashAlgo.ToLower()));

            using (var hash = func())
            {
                var ret = hash.ComputeHash(bytes);
                return ret.Aggregate("", (s, b) => s + b.ToString("X2"));
            }
        }
        /// <summary>
        /// Returns a Sha256 string for a given string
        /// </summary>
        /// <param name="bytes">bytes to hash</param>
        /// <returns>string sha256</returns>
        public string HashPassword(string password)
        {
            if (string.IsNullOrEmpty(password) || password == "non-existant password")
                return "non-existant password";
            return HashPassword(Encoding.UTF8.GetBytes(password));
        }

        /// <summary>
        /// Checks if the string contains any unprintable characters
        /// </summary>
        /// <param name="str">String to check</param>
        /// <returns>True if the string only contains printable characters</returns>
        public bool ValidString(string str)
        {
            foreach (var c in str)
            {
                if (c < 0x20 || c > 0xA9)
                    return false;
            }
            return true;
        }

        /// <summary>
        /// Checks if world has hit the max number of chests
        /// </summary>
        /// <returns>True if the entire chest array is used</returns>
        public bool MaxChests()
        {
            for (int i = 0; i < Main.chest.Length; i++)
            {
                if (Main.chest[i] == null)
                    return false;
            }
            return true;
        }

        public int SearchProjectile(short identity)
        {
            for (int i = 0; i < Main.maxProjectiles; i++)
            {
                if (Main.projectile[i].identity == identity)
                    return i;
            }
            return 1000;
        }
    }
}
=======
﻿/*
TShock, a server mod for Terraria
Copyright (C) 2011 The TShock Team

This program is free software: you can redistribute it and/or modify
it under the terms of the GNU General Public License as published by
the Free Software Foundation, either version 3 of the License, or
(at your option) any later version.

This program is distributed in the hope that it will be useful,
but WITHOUT ANY WARRANTY; without even the implied warranty of
MERCHANTABILITY or FITNESS FOR A PARTICULAR PURPOSE.  See the
GNU General Public License for more details.

You should have received a copy of the GNU General Public License
along with this program.  If not, see <http://www.gnu.org/licenses/>.
*/
using System;
using System.Collections.Generic;

using System.IO;
using System.Linq;
using System.Net;
using System.Net.Sockets;
using System.Security.Cryptography;
using System.Text;
using Terraria;


namespace TShockAPI
{
    public class Utils
    {
        public Random Random = new Random();
        //private static List<Group> groups = new List<Group>();

        /// <summary>
        /// Provides the real IP address from a RemoteEndPoint string that contains a port and an IP
        /// </summary>
        /// <param name="mess">A string IPv4 address in IP:PORT form.</param>
        /// <returns>A string IPv4 address.</returns>
        public string GetRealIP(string mess)
        {
            return mess.Split(':')[0];
        }

        /// <summary>
        /// Used for some places where a list of players might be used.
        /// </summary>
        /// <returns>String of players seperated by commas.</returns>
        public string GetPlayers()
        {
            var sb = new StringBuilder();
            foreach (TSPlayer player in TShock.Players)
            {
                if (player != null && player.Active)
                {
                    if (sb.Length != 0)
                    {
                        sb.Append(", ");
                    }
                    sb.Append(player.Name);
                }
            }
            return sb.ToString();
        }

        /// <summary>
        /// Finds a player and gets IP as string
        /// </summary>
        /// <param name="msg">Player name</param>
        public string GetPlayerIP(string playername)
        {
            foreach (TSPlayer player in TShock.Players)
            {
                if (player != null && player.Active)
                {
                    if (playername.ToLower() == player.Name.ToLower())
                    {
                        return player.IP;
                    }
                }
            }
            return null;
        }

        /// <summary>
        /// It's a clamp function
        /// </summary>
        /// <typeparam name="T"></typeparam>
        /// <param name="value">Value to clamp</param>
        /// <param name="max">Maximum bounds of the clamp</param>
        /// <param name="min">Minimum bounds of the clamp</param>
        /// <returns></returns>
        public T Clamp<T>(T value, T max, T min)
            where T : IComparable<T>
        {
            T result = value;
            if (value.CompareTo(max) > 0)
                result = max;
            if (value.CompareTo(min) < 0)
                result = min;
            return result;
        }

        /// <summary>
        /// Saves the map data
        /// </summary>
        public void SaveWorld()
        {
            WorldGen.saveWorld();
            Broadcast("World saved.", Color.Yellow);
            Log.Info(string.Format("World saved at ({0})", Main.worldPathName));
        }

        /// <summary>
        /// Broadcasts a message to all players
        /// </summary>
        /// <param name="msg">string message</param>
        public void Broadcast(string msg)
        {
            Broadcast(msg, Color.Green);
        }

        public void Broadcast(string msg, byte red, byte green, byte blue)
        {
            TSPlayer.All.SendMessage(msg, red, green, blue);
            TSPlayer.Server.SendMessage(msg, red, green, blue);
            Log.Info(string.Format("Broadcast: {0}", msg));
        }

        public void Broadcast(string msg, Color color)
        {
            Broadcast(msg, color.R, color.G, color.B);
        }

        /// <summary>
        /// Sends message to all users with 'logs' permission.
        /// </summary>
        /// <param name="log"></param>
        /// <param name="color"></param>
        public void SendLogs(string log, Color color)
        {
            Log.Info(log);
            TSPlayer.Server.SendMessage(log, color);
            foreach (TSPlayer player in TShock.Players)
            {
                if (player != null && player.Active && player.Group.HasPermission(Permissions.logs) && player.DisplayLogs && TShock.Config.DisableSpewLogs == false)
                    player.SendMessage(log, color);
            }
        }

        /// <summary>
        /// The number of active players on the server.
        /// </summary>
        /// <returns>int playerCount</returns>
        public int ActivePlayers()
        {
            int num = 0;
            foreach (TSPlayer player in TShock.Players)
            {
                if (player != null && player.Active)
                {
                    num++;
                }
            }
            return num;
        }

        /// <summary>
        /// 
        /// </summary>
        /// <param name="ply"></param>
        /// <returns></returns>
        public List<TSPlayer> FindPlayer(string ply)
        {
            var found = new List<TSPlayer>();
            ply = ply.ToLower();
            foreach (TSPlayer player in TShock.Players)
            {
                if (player == null)
                    continue;

                string name = player.Name.ToLower();
                if (name.Equals(ply))
                    return new List<TSPlayer> { player };
                if (name.Contains(ply))
                    found.Add(player);
            }
            return found;
        }

        public void GetRandomClearTileWithInRange(int startTileX, int startTileY, int tileXRange, int tileYRange, out int tileX, out int tileY)
        {
            int j = 0;
            do
            {
                if (j == 100)
                {
                    tileX = startTileX;
                    tileY = startTileY;
                    break;
                }

                tileX = startTileX + Random.Next(tileXRange * -1, tileXRange);
                tileY = startTileY + Random.Next(tileYRange * -1, tileYRange);
                j++;
            }
            while (TileValid(tileX, tileY) && !TileClear(tileX, tileY));
        }

        private bool TileValid(int tileX, int tileY)
        {
            return tileX >= 0 && tileX <= Main.maxTilesX && tileY >= 0 && tileY <= Main.maxTilesY;
        }

        private bool TileClear(int tileX, int tileY)
        {
            return !Main.tile[tileX, tileY].active;
        }

        public List<Item> GetItemByIdOrName(string idOrName)
        {
            int type = -1;
            if (int.TryParse(idOrName, out type))
            {
                return new List<Item> { GetItemById(type) };
            }
            return GetItemByName(idOrName);
        }

        public Item GetItemById(int id)
        {
            Item item = new Item();
            item.netDefaults(id);
            return item;
        }

        public List<Item> GetItemByName(string name)
        {
            //Method #1 - must be exact match, allows support for different pickaxes/hammers/swords etc
            for (int i = 1; i < Main.maxItemTypes; i++)
            {
                Item item = new Item();
                item.SetDefaults(name);
                if (item.name == name)
                    return new List<Item> { item };
            }
            //Method #2 - allows impartial matching
            var found = new List<Item>();
            for (int i = -24; i < Main.maxItemTypes; i++)
            {
                try
                {
                    Item item = new Item();
                    item.netDefaults(i);
                    if (item.name.ToLower() == name.ToLower())
                        return new List<Item> { item };
                    if (item.name.ToLower().StartsWith(name.ToLower()))
                        found.Add(item);
                }
                catch { }
            }
            return found;
        }

        public List<NPC> GetNPCByIdOrName(string idOrName)
        {
            int type = -1;
            if (int.TryParse(idOrName, out type))
            {
                return new List<NPC> { GetNPCById(type) };
            }
            return GetNPCByName(idOrName);
        }

        public NPC GetNPCById(int id)
        {
            NPC npc = new NPC();
            npc.netDefaults(id);
            return npc;
        }

        public List<NPC> GetNPCByName(string name)
        {
            //Method #1 - must be exact match, allows support for different coloured slimes
            for (int i = -17; i < Main.maxNPCTypes; i++)
            {
                NPC npc = new NPC();
                npc.SetDefaults(name);
                if (npc.name == name)
                    return new List<NPC> { npc };
            }
            //Method #2 - allows impartial matching
            var found = new List<NPC>();
            for (int i = 1; i < Main.maxNPCTypes; i++)
            {
                NPC npc = new NPC();
                npc.netDefaults(i);
                if (npc.name.ToLower() == name.ToLower())
                    return new List<NPC> { npc };
                if (npc.name.ToLower().StartsWith(name.ToLower()))
                    found.Add(npc);
            }
            return found;
        }

        public string GetBuffName(int id)
        {
            return (id > 0 && id < Main.maxBuffs) ? Main.buffName[id] : "null";
        }

        public string GetBuffDescription(int id)
        {
            return (id > 0 && id < Main.maxBuffs) ? Main.buffTip[id] : "null";
        }

        public List<int> GetBuffByName(string name)
        {
            for (int i = 1; i < Main.maxBuffs; i++)
            {
                if (Main.buffName[i].ToLower() == name)
                    return new List<int> { i };
            }
            var found = new List<int>();
            for (int i = 1; i < Main.maxBuffs; i++)
            {
                if (Main.buffName[i].ToLower().StartsWith(name.ToLower()))
                    found.Add(i);
            }
            return found;
        }

        public string GetPrefixById(int id)
        {
            var item = new Item();
            item.SetDefaults(0);
            item.prefix = (byte)id;
            item.AffixName();
            return item.name.Trim();
        }

        public List<int> GetPrefixByName(string name)
        {
            Item item = new Item();
            item.SetDefaults(0);
            for (int i = 1; i < 83; i++)
            {
                item.prefix = (byte) i;
                if (item.AffixName().Trim() == name)
                    return new List<int> { i };
            }
            var found = new List<int>();
            for (int i = 1; i < 83; i++)
            {
                try
                {
                    item.prefix = (byte) i;
                    if (item.AffixName().Trim().ToLower() == name.ToLower())
                        return new List<int> { i };
                    if (item.AffixName().Trim().ToLower().StartsWith(name.ToLower()))
                        found.Add(i);
                }
                catch { }
            }
            return found;
        }

        public List<int> GetPrefixByIdOrName(string idOrName)
        {
            int type = -1;
            if (int.TryParse(idOrName, out type) && type > 0 && type < 84)
            {
                return new List<int> {type};
            }
            return GetPrefixByName(idOrName);
        }

        /// <summary>
        /// Kicks all player from the server without checking for immunetokick permission.
        /// </summary>
        /// <param name="ply">int player</param>
        /// <param name="reason">string reason</param>
        public void ForceKickAll(string reason)
        {
            foreach (TSPlayer player in TShock.Players)
            {
                if (player != null && player.Active)
                {
                    ForceKick(player, reason);
                }
            }
        }

        /// <summary>
        /// Kicks a player from the server without checking for immunetokick permission.
        /// </summary>
        /// <param name="ply">int player</param>
        /// <param name="reason">string reason</param>
        public void ForceKick(TSPlayer player, string reason)
        {
            if (!player.ConnectionAlive)
                return;
            player.Disconnect(reason);
            Log.ConsoleInfo(string.Format("{0} was force kicked for : {1}", player.IP, reason));
        }

        /// <summary>
        /// Kicks a player from the server.
        /// </summary>
        /// <param name="ply">int player</param>
        /// <param name="reason">string reason</param>
        public bool Kick(TSPlayer player, string reason, string adminUserName = "")
        {
            if (!player.ConnectionAlive)
                return true;
            if (!player.Group.HasPermission(Permissions.immunetokick))
            {
                string playerName = player.Name;
                player.Disconnect(string.Format("Kicked: {0}", reason));
                Log.ConsoleInfo(string.Format("Kicked {0} for : {1}", playerName, reason));
                if (adminUserName.Length == 0)
                    Broadcast(string.Format("{0} was kicked for {1}", playerName, reason.ToLower()));
                else
                    Broadcast(string.Format("{0} kicked {1} for {2}", adminUserName, playerName, reason.ToLower()));
                return true;
            }
            return false;
        }

        /// <summary>
        /// Bans and kicks a player from the server.
        /// </summary>
        /// <param name="ply">int player</param>
        /// <param name="reason">string reason</param>
        public bool Ban(TSPlayer player, string reason, string adminUserName = "")
        {
            if (!player.ConnectionAlive)
                return true;
            if (!player.Group.HasPermission(Permissions.immunetoban))
            {
                string ip = player.IP;
                string playerName = player.Name;
                TShock.Bans.AddBan(ip, playerName, reason);
                player.Disconnect(string.Format("Banned: {0}", reason));
                Log.ConsoleInfo(string.Format("Banned {0} for : {1}", playerName, reason));
                if (adminUserName.Length == 0)
                    Broadcast(string.Format("{0} was banned for {1}", playerName, reason.ToLower()));
                else
                    Broadcast(string.Format("{0} banned {1} for {2}", adminUserName, playerName, reason.ToLower()));
                return true;
            }
            return false;
        }

        /// <summary>
        /// Shows a file to the user.
        /// </summary>
        /// <param name="ply">int player</param>
        /// <param name="file">string filename reletave to savedir</param>
        //Todo: Fix this
        public void ShowFileToUser(TSPlayer player, string file)
        {
            string foo = "";
            using (var tr = new StreamReader(Path.Combine(TShock.SavePath, file)))
            {
                while ((foo = tr.ReadLine()) != null)
                {
                    foo = foo.Replace("%map%", Main.worldName);
                    foo = foo.Replace("%players%", GetPlayers());
                    foo = SanitizeString(foo);
                    if (foo.Substring(0, 1) == "%" && foo.Substring(12, 1) == "%") //Look for a beginning color code.
                    {
                        string possibleColor = foo.Substring(0, 13);
                        foo = foo.Remove(0, 13);
                        float[] pC = { 0, 0, 0 };
                        possibleColor = possibleColor.Replace("%", "");
                        string[] pCc = possibleColor.Split(',');
                        if (pCc.Length == 3)
                        {
                            try
                            {
                                player.SendMessage(foo, (byte)Convert.ToInt32(pCc[0]), (byte)Convert.ToInt32(pCc[1]),
                                                   (byte)Convert.ToInt32(pCc[2]));
                                continue;
                            }
                            catch (Exception e)
                            {
                                Log.Error(e.ToString());
                            }
                        }
                    }
                    player.SendMessage(foo);
                }
            }
        }

        /// <summary>
        /// Returns a Group from the name of the group
        /// </summary>
        /// <param name="ply">string groupName</param>
        public Group GetGroup(string groupName)
        {
            //first attempt on cached groups
            for (int i = 0; i < TShock.Groups.groups.Count; i++)
            {
                if (TShock.Groups.groups[i].Name.Equals(groupName))
                {
                    return TShock.Groups.groups[i];
                }
            }
            return new Group(TShock.Config.DefaultGuestGroupName);
        }

        /// <summary>
        /// Returns an IPv4 address from a DNS query
        /// </summary>
        /// <param name="hostname">string ip</param>
        public string GetIPv4Address(string hostname)
        {
            try
            {
                //Get the ipv4 address from GetHostAddresses, if an ip is passed it will return that ip
                var ip = Dns.GetHostAddresses(hostname).FirstOrDefault(i => i.AddressFamily == AddressFamily.InterNetwork);
                //if the dns query was successful then return it, otherwise return an empty string
                return ip != null ? ip.ToString() : "";
            }
            catch (SocketException)
            {
            }
            return "";
        }

        public string HashAlgo = "md5";

        public readonly Dictionary<string, Func<HashAlgorithm>> HashTypes = new Dictionary<string, Func<HashAlgorithm>>
        {
            {"sha512", () => new SHA512Managed()},
            {"sha256", () => new SHA256Managed()},
            {"md5", () => new MD5Cng()},
            {"sha512-xp", () => SHA512.Create()},
            {"sha256-xp", () => SHA256.Create()},
            {"md5-xp", () => MD5.Create()},
        };

        /// <summary>
        /// Returns a Sha256 string for a given string
        /// </summary>
        /// <param name="bytes">bytes to hash</param>
        /// <returns>string sha256</returns>
        public string HashPassword(byte[] bytes)
        {
            if (bytes == null)
                throw new NullReferenceException("bytes");
            Func<HashAlgorithm> func;
            if (!HashTypes.TryGetValue(HashAlgo.ToLower(), out func))
                throw new NotSupportedException("Hashing algorithm {0} is not supported".SFormat(HashAlgo.ToLower()));

            using (var hash = func())
            {
                var ret = hash.ComputeHash(bytes);
                return ret.Aggregate("", (s, b) => s + b.ToString("X2"));
            }
        }
        /// <summary>
        /// Returns a Sha256 string for a given string
        /// </summary>
        /// <param name="bytes">bytes to hash</param>
        /// <returns>string sha256</returns>
        public string HashPassword(string password)
        {
            if (string.IsNullOrEmpty(password) || password == "non-existant password")
                return "non-existant password";
            return HashPassword(Encoding.UTF8.GetBytes(password));
        }

        /// <summary>
        /// Checks if the string contains any unprintable characters
        /// </summary>
        /// <param name="str">String to check</param>
        /// <returns>True if the string only contains printable characters</returns>
        public bool ValidString(string str)
        {
            foreach (var c in str)
            {
                if (c < 0x20 || c > 0xA9)
                    return false;
            }
            return true;
        }

        /// <summary>
        /// Checks if world has hit the max number of chests
        /// </summary>
        /// <returns>True if the entire chest array is used</returns>
        public bool MaxChests()
        {
            for (int i = 0; i < Main.chest.Length; i++)
            {
                if (Main.chest[i] == null)
                    return false;
            }
            return true;
        }

        public int SearchProjectile(short identity)
        {
            for (int i = 0; i < Main.maxProjectiles; i++)
            {
                if (Main.projectile[i].identity == identity)
                    return i;
            }
            return 1000;
        }

        public string SanitizeString(string str)
        {
            var returnstr = str.ToCharArray();
            for (int i = 0; i < str.Length; i++)
            {
                if (!ValidString(str[i].ToString()))
                    returnstr[i] = ' ';
            }
            return new string(returnstr);
        }
    }
}
>>>>>>> 45f5d843
<|MERGE_RESOLUTION|>--- conflicted
+++ resolved
@@ -1,1245 +1,627 @@
-<<<<<<< HEAD
-﻿/*
-TShock, a server mod for Terraria
-Copyright (C) 2011 The TShock Team
-
-This program is free software: you can redistribute it and/or modify
-it under the terms of the GNU General Public License as published by
-the Free Software Foundation, either version 3 of the License, or
-(at your option) any later version.
-
-This program is distributed in the hope that it will be useful,
-but WITHOUT ANY WARRANTY; without even the implied warranty of
-MERCHANTABILITY or FITNESS FOR A PARTICULAR PURPOSE.  See the
-GNU General Public License for more details.
-
-You should have received a copy of the GNU General Public License
-along with this program.  If not, see <http://www.gnu.org/licenses/>.
-*/
-using System;
-using System.Collections.Generic;
-
-using System.IO;
-using System.Linq;
-using System.Net;
-using System.Net.Sockets;
-using System.Security.Cryptography;
-using System.Text;
-using Terraria;
-
-
-namespace TShockAPI
-{
-    public class Utils
-    {
-        public Random Random = new Random();
-        //private static List<Group> groups = new List<Group>();
-
-        /// <summary>
-        /// Provides the real IP address from a RemoteEndPoint string that contains a port and an IP
-        /// </summary>
-        /// <param name="mess">A string IPv4 address in IP:PORT form.</param>
-        /// <returns>A string IPv4 address.</returns>
-        public string GetRealIP(string mess)
-        {
-            return mess.Split(':')[0];
-        }
-
-        /// <summary>
-        /// Used for some places where a list of players might be used.
-        /// </summary>
-        /// <returns>String of players seperated by commas.</returns>
-        public string GetPlayers()
-        {
-            var sb = new StringBuilder();
-            foreach (TSPlayer player in TShock.Players)
-            {
-                if (player != null && player.Active)
-                {
-                    if (sb.Length != 0)
-                    {
-                        sb.Append(", ");
-                    }
-                    sb.Append(player.Name);
-                }
-            }
-            return sb.ToString();
-        }
-
-        /// <summary>
-        /// Finds a player and gets IP as string
-        /// </summary>
-        /// <param name="msg">Player name</param>
-        public string GetPlayerIP(string playername)
-        {
-            foreach (TSPlayer player in TShock.Players)
-            {
-                if (player != null && player.Active)
-                {
-                    if (playername.ToLower() == player.Name.ToLower())
-                    {
-                        return player.IP;
-                    }
-                }
-            }
-            return null;
-        }
-
-        /// <summary>
-        /// It's a clamp function
-        /// </summary>
-        /// <typeparam name="T"></typeparam>
-        /// <param name="value">Value to clamp</param>
-        /// <param name="max">Maximum bounds of the clamp</param>
-        /// <param name="min">Minimum bounds of the clamp</param>
-        /// <returns></returns>
-        public T Clamp<T>(T value, T max, T min)
-            where T : IComparable<T>
-        {
-            T result = value;
-            if (value.CompareTo(max) > 0)
-                result = max;
-            if (value.CompareTo(min) < 0)
-                result = min;
-            return result;
-        }
-
-        /// <summary>
-        /// Saves the map data
-        /// </summary>
-        public void SaveWorld()
-        {
-            WorldGen.saveWorld();
-            Broadcast("World saved.", Color.Yellow);
-            Log.Info(string.Format("World saved at ({0})", Main.worldPathName));
-        }
-
-        /// <summary>
-        /// Broadcasts a message to all players
-        /// </summary>
-        /// <param name="msg">string message</param>
-        public void Broadcast(string msg)
-        {
-            Broadcast(msg, Color.Green);
-        }
-
-        public void Broadcast(string msg, byte red, byte green, byte blue)
-        {
-            TSPlayer.All.SendMessage(msg, red, green, blue);
-            TSPlayer.Server.SendMessage(msg, red, green, blue);
-            Log.Info(string.Format("Broadcast: {0}", msg));
-        }
-
-        public void Broadcast(string msg, Color color)
-        {
-            Broadcast(msg, color.R, color.G, color.B);
-        }
-
-        /// <summary>
-        /// Sends message to all users with 'logs' permission.
-        /// </summary>
-        /// <param name="log"></param>
-        /// <param name="color"></param>
-        public void SendLogs(string log, Color color)
-        {
-            Log.Info(log);
-            TSPlayer.Server.SendMessage(log, color);
-            foreach (TSPlayer player in TShock.Players)
-            {
-                if (player != null && player.Active && player.Group.HasPermission(Permissions.logs) && player.DisplayLogs && TShock.Config.DisableSpewLogs == false)
-                    player.SendMessage(log, color);
-            }
-        }
-
-        /// <summary>
-        /// The number of active players on the server.
-        /// </summary>
-        /// <returns>int playerCount</returns>
-        public int ActivePlayers()
-        {
-            int num = 0;
-            foreach (TSPlayer player in TShock.Players)
-            {
-                if (player != null && player.Active)
-                {
-                    num++;
-                }
-            }
-            return num;
-        }
-
-        /// <summary>
-        /// 
-        /// </summary>
-        /// <param name="ply"></param>
-        /// <returns></returns>
-        public List<TSPlayer> FindPlayer(string ply)
-        {
-            var found = new List<TSPlayer>();
-            ply = ply.ToLower();
-            foreach (TSPlayer player in TShock.Players)
-            {
-                if (player == null)
-                    continue;
-
-                string name = player.Name.ToLower();
-                if (name.Equals(ply))
-                    return new List<TSPlayer> { player };
-                if (name.Contains(ply))
-                    found.Add(player);
-            }
-            return found;
-        }
-
-        public void GetRandomClearTileWithInRange(int startTileX, int startTileY, int tileXRange, int tileYRange, out int tileX, out int tileY)
-        {
-            int j = 0;
-            do
-            {
-                if (j == 100)
-                {
-                    tileX = startTileX;
-                    tileY = startTileY;
-                    break;
-                }
-
-                tileX = startTileX + Random.Next(tileXRange * -1, tileXRange);
-                tileY = startTileY + Random.Next(tileYRange * -1, tileYRange);
-                j++;
-            }
-            while (TileValid(tileX, tileY) && !TileClear(tileX, tileY));
-        }
-
-        private bool TileValid(int tileX, int tileY)
-        {
-            return tileX >= 0 && tileX <= Main.maxTilesX && tileY >= 0 && tileY <= Main.maxTilesY;
-        }
-
-        private bool TileClear(int tileX, int tileY)
-        {
-            return !Main.tile[tileX, tileY].active;
-        }
-
-        public List<Item> GetItemByIdOrName(string idOrName)
-        {
-            int type = -1;
-            if (int.TryParse(idOrName, out type))
-            {
-                return new List<Item> { GetItemById(type) };
-            }
-            return GetItemByName(idOrName);
-        }
-
-        public Item GetItemById(int id)
-        {
-            Item item = new Item();
-            item.netDefaults(id);
-            return item;
-        }
-
-        public List<Item> GetItemByName(string name)
-        {
-            //Method #1 - must be exact match, allows support for different pickaxes/hammers/swords etc
-            for (int i = 1; i < Main.maxItemTypes; i++)
-            {
-                Item item = new Item();
-                item.SetDefaults(name);
-                if (item.name == name)
-                    return new List<Item> { item };
-            }
-            //Method #2 - allows impartial matching
-            var found = new List<Item>();
-            for (int i = -24; i < Main.maxItemTypes; i++)
-            {
-                try
-                {
-                    Item item = new Item();
-                    item.netDefaults(i);
-                    if (item.name.ToLower() == name.ToLower())
-                        return new List<Item> { item };
-                    if (item.name.ToLower().StartsWith(name.ToLower()))
-                        found.Add(item);
-                }
-                catch { }
-            }
-            return found;
-        }
-
-        public List<NPC> GetNPCByIdOrName(string idOrName)
-        {
-            int type = -1;
-            if (int.TryParse(idOrName, out type))
-            {
-                return new List<NPC> { GetNPCById(type) };
-            }
-            return GetNPCByName(idOrName);
-        }
-
-        public NPC GetNPCById(int id)
-        {
-            NPC npc = new NPC();
-            npc.netDefaults(id);
-            return npc;
-        }
-
-        public List<NPC> GetNPCByName(string name)
-        {
-            //Method #1 - must be exact match, allows support for different coloured slimes
-            for (int i = -17; i < Main.maxNPCTypes; i++)
-            {
-                NPC npc = new NPC();
-                npc.SetDefaults(name);
-                if (npc.name == name)
-                    return new List<NPC> { npc };
-            }
-            //Method #2 - allows impartial matching
-            var found = new List<NPC>();
-            for (int i = 1; i < Main.maxNPCTypes; i++)
-            {
-                NPC npc = new NPC();
-                npc.netDefaults(i);
-                if (npc.name.ToLower() == name.ToLower())
-                    return new List<NPC> { npc };
-                if (npc.name.ToLower().StartsWith(name.ToLower()))
-                    found.Add(npc);
-            }
-            return found;
-        }
-
-        public string GetBuffName(int id)
-        {
-            return (id > 0 && id < Main.maxBuffs) ? Main.buffName[id] : "null";
-        }
-
-        public string GetBuffDescription(int id)
-        {
-            return (id > 0 && id < Main.maxBuffs) ? Main.buffTip[id] : "null";
-        }
-
-        public List<int> GetBuffByName(string name)
-        {
-            for (int i = 1; i < Main.maxBuffs; i++)
-            {
-                if (Main.buffName[i].ToLower() == name)
-                    return new List<int> { i };
-            }
-            var found = new List<int>();
-            for (int i = 1; i < Main.maxBuffs; i++)
-            {
-                if (Main.buffName[i].ToLower().StartsWith(name.ToLower()))
-                    found.Add(i);
-            }
-            return found;
-        }
-
-        public string GetPrefixById(int id)
-        {
-            var item = new Item();
-            item.SetDefaults(0);
-            item.prefix = (byte)id;
-            item.AffixName();
-            return item.name.Trim();
-        }
-
-        public List<int> GetPrefixByName(string name)
-        {
-            Item item = new Item();
-            item.SetDefaults(0);
-            for (int i = 1; i < 83; i++)
-            {
-                item.prefix = (byte) i;
-                if (item.AffixName().Trim() == name)
-                    return new List<int> { i };
-            }
-            var found = new List<int>();
-            for (int i = 1; i < 83; i++)
-            {
-                try
-                {
-                    item.prefix = (byte) i;
-                    if (item.AffixName().Trim().ToLower() == name.ToLower())
-                        return new List<int> { i };
-                    if (item.AffixName().Trim().ToLower().StartsWith(name.ToLower()))
-                        found.Add(i);
-                }
-                catch { }
-            }
-            return found;
-        }
-
-        public List<int> GetPrefixByIdOrName(string idOrName)
-        {
-            int type = -1;
-            if (int.TryParse(idOrName, out type) && type > 0 && type < 84)
-            {
-                return new List<int> {type};
-            }
-            return GetPrefixByName(idOrName);
-        }
-
-        /// <summary>
-        /// Kicks all player from the server without checking for immunetokick permission.
-        /// </summary>
-        /// <param name="ply">int player</param>
-        /// <param name="reason">string reason</param>
-        public void ForceKickAll(string reason)
-        {
-            foreach (TSPlayer player in TShock.Players)
-            {
-                if (player != null && player.Active)
-                {
-                    ForceKick(player, reason);
-                }
-            }
-        }
-
-        /// <summary>
-        /// Kicks a player from the server without checking for immunetokick permission.
-        /// </summary>
-        /// <param name="ply">int player</param>
-        /// <param name="reason">string reason</param>
-        public void ForceKick(TSPlayer player, string reason)
-        {
-            if (!player.ConnectionAlive)
-                return;
-            player.Disconnect(reason);
-            Log.ConsoleInfo(string.Format("{0} was force kicked for : {1}", player.IP, reason));
-        }
-
-        /// <summary>
-        /// Kicks a player from the server.
-        /// </summary>
-        /// <param name="ply">int player</param>
-        /// <param name="reason">string reason</param>
-        public bool Kick(TSPlayer player, string reason, string adminUserName = "")
-        {
-            if (!player.ConnectionAlive)
-                return true;
-            if (!player.Group.HasPermission(Permissions.immunetokick))
-            {
-                string playerName = player.Name;
-                player.Disconnect(string.Format("Kicked: {0}", reason));
-                Log.ConsoleInfo(string.Format("Kicked {0} for : {1}", playerName, reason));
-                if (adminUserName.Length == 0)
-                    Broadcast(string.Format("{0} was kicked for {1}", playerName, reason.ToLower()));
-                else
-                    Broadcast(string.Format("{0} kicked {1} for {2}", adminUserName, playerName, reason.ToLower()));
-                return true;
-            }
-            return false;
-        }
-
-        /// <summary>
-        /// Bans and kicks a player from the server.
-        /// </summary>
-        /// <param name="ply">int player</param>
-        /// <param name="reason">string reason</param>
-        public bool Ban(TSPlayer player, string reason, string adminUserName = "")
-        {
-            if (!player.ConnectionAlive)
-                return true;
-            if (!player.Group.HasPermission(Permissions.immunetoban))
-            {
-                string ip = player.IP;
-                string playerName = player.Name;
-                TShock.Bans.AddBan(ip, playerName, reason);
-                player.Disconnect(string.Format("Banned: {0}", reason));
-                Log.ConsoleInfo(string.Format("Banned {0} for : {1}", playerName, reason));
-                if (adminUserName.Length == 0)
-                    Broadcast(string.Format("{0} was banned for {1}", playerName, reason.ToLower()));
-                else
-                    Broadcast(string.Format("{0} banned {1} for {2}", adminUserName, playerName, reason.ToLower()));
-                return true;
-            }
-            return false;
-        }
-
-        /// <summary>
-        /// Shows a file to the user.
-        /// </summary>
-        /// <param name="ply">int player</param>
-        /// <param name="file">string filename reletave to savedir</param>
-        //Todo: Fix this
-        public void ShowFileToUser(TSPlayer player, string file)
-        {
-            string foo = "";
-            using (var tr = new StreamReader(Path.Combine(TShock.SavePath, file)))
-            {
-                while ((foo = tr.ReadLine()) != null)
-                {
-                    foo = foo.Replace("%map%", Main.worldName);
-                    foo = foo.Replace("%players%", GetPlayers());
-                    if (foo.Substring(0, 1) == "%" && foo.Substring(12, 1) == "%") //Look for a beginning color code.
-                    {
-                        string possibleColor = foo.Substring(0, 13);
-                        foo = foo.Remove(0, 13);
-                        float[] pC = { 0, 0, 0 };
-                        possibleColor = possibleColor.Replace("%", "");
-                        string[] pCc = possibleColor.Split(',');
-                        if (pCc.Length == 3)
-                        {
-                            try
-                            {
-                                player.SendMessage(foo, (byte)Convert.ToInt32(pCc[0]), (byte)Convert.ToInt32(pCc[1]),
-                                                   (byte)Convert.ToInt32(pCc[2]));
-                                continue;
-                            }
-                            catch (Exception e)
-                            {
-                                Log.Error(e.ToString());
-                            }
-                        }
-                    }
-                    player.SendMessage(foo);
-                }
-            }
-        }
-
-        /// <summary>
-        /// Returns a Group from the name of the group
-        /// </summary>
-        /// <param name="ply">string groupName</param>
-        public Group GetGroup(string groupName)
-        {
-            //first attempt on cached groups
-            for (int i = 0; i < TShock.Groups.groups.Count; i++)
-            {
-                if (TShock.Groups.groups[i].Name.Equals(groupName))
-                {
-                    return TShock.Groups.groups[i];
-                }
-            }
-            return new Group("default");
-        }
-
-        /// <summary>
-        /// Returns an IPv4 address from a DNS query
-        /// </summary>
-        /// <param name="hostname">string ip</param>
-        public string GetIPv4Address(string hostname)
-        {
-            try
-            {
-                //Get the ipv4 address from GetHostAddresses, if an ip is passed it will return that ip
-                var ip = Dns.GetHostAddresses(hostname).FirstOrDefault(i => i.AddressFamily == AddressFamily.InterNetwork);
-                //if the dns query was successful then return it, otherwise return an empty string
-                return ip != null ? ip.ToString() : "";
-            }
-            catch (SocketException)
-            {
-            }
-            return "";
-        }
-
-        public string HashAlgo = "md5";
-
-        public readonly Dictionary<string, Func<HashAlgorithm>> HashTypes = new Dictionary<string, Func<HashAlgorithm>>
-        {
-            {"sha512", () => new SHA512Managed()},
-            {"sha256", () => new SHA256Managed()},
-            {"md5", () => new MD5Cng()},
-            {"sha512-xp", () => SHA512.Create()},
-            {"sha256-xp", () => SHA256.Create()},
-            {"md5-xp", () => MD5.Create()},
-        };
-
-        /// <summary>
-        /// Returns a Sha256 string for a given string
-        /// </summary>
-        /// <param name="bytes">bytes to hash</param>
-        /// <returns>string sha256</returns>
-        public string HashPassword(byte[] bytes)
-        {
-            if (bytes == null)
-                throw new NullReferenceException("bytes");
-            Func<HashAlgorithm> func;
-            if (!HashTypes.TryGetValue(HashAlgo.ToLower(), out func))
-                throw new NotSupportedException("Hashing algorithm {0} is not supported".SFormat(HashAlgo.ToLower()));
-
-            using (var hash = func())
-            {
-                var ret = hash.ComputeHash(bytes);
-                return ret.Aggregate("", (s, b) => s + b.ToString("X2"));
-            }
-        }
-        /// <summary>
-        /// Returns a Sha256 string for a given string
-        /// </summary>
-        /// <param name="bytes">bytes to hash</param>
-        /// <returns>string sha256</returns>
-        public string HashPassword(string password)
-        {
-            if (string.IsNullOrEmpty(password) || password == "non-existant password")
-                return "non-existant password";
-            return HashPassword(Encoding.UTF8.GetBytes(password));
-        }
-
-        /// <summary>
-        /// Checks if the string contains any unprintable characters
-        /// </summary>
-        /// <param name="str">String to check</param>
-        /// <returns>True if the string only contains printable characters</returns>
-        public bool ValidString(string str)
-        {
-            foreach (var c in str)
-            {
-                if (c < 0x20 || c > 0xA9)
-                    return false;
-            }
-            return true;
-        }
-
-        /// <summary>
-        /// Checks if world has hit the max number of chests
-        /// </summary>
-        /// <returns>True if the entire chest array is used</returns>
-        public bool MaxChests()
-        {
-            for (int i = 0; i < Main.chest.Length; i++)
-            {
-                if (Main.chest[i] == null)
-                    return false;
-            }
-            return true;
-        }
-
-        public int SearchProjectile(short identity)
-        {
-            for (int i = 0; i < Main.maxProjectiles; i++)
-            {
-                if (Main.projectile[i].identity == identity)
-                    return i;
-            }
-            return 1000;
-        }
-    }
-}
-=======
-﻿/*
-TShock, a server mod for Terraria
-Copyright (C) 2011 The TShock Team
-
-This program is free software: you can redistribute it and/or modify
-it under the terms of the GNU General Public License as published by
-the Free Software Foundation, either version 3 of the License, or
-(at your option) any later version.
-
-This program is distributed in the hope that it will be useful,
-but WITHOUT ANY WARRANTY; without even the implied warranty of
-MERCHANTABILITY or FITNESS FOR A PARTICULAR PURPOSE.  See the
-GNU General Public License for more details.
-
-You should have received a copy of the GNU General Public License
-along with this program.  If not, see <http://www.gnu.org/licenses/>.
-*/
-using System;
-using System.Collections.Generic;
-
-using System.IO;
-using System.Linq;
-using System.Net;
-using System.Net.Sockets;
-using System.Security.Cryptography;
-using System.Text;
-using Terraria;
-
-
-namespace TShockAPI
-{
-    public class Utils
-    {
-        public Random Random = new Random();
-        //private static List<Group> groups = new List<Group>();
-
-        /// <summary>
-        /// Provides the real IP address from a RemoteEndPoint string that contains a port and an IP
-        /// </summary>
-        /// <param name="mess">A string IPv4 address in IP:PORT form.</param>
-        /// <returns>A string IPv4 address.</returns>
-        public string GetRealIP(string mess)
-        {
-            return mess.Split(':')[0];
-        }
-
-        /// <summary>
-        /// Used for some places where a list of players might be used.
-        /// </summary>
-        /// <returns>String of players seperated by commas.</returns>
-        public string GetPlayers()
-        {
-            var sb = new StringBuilder();
-            foreach (TSPlayer player in TShock.Players)
-            {
-                if (player != null && player.Active)
-                {
-                    if (sb.Length != 0)
-                    {
-                        sb.Append(", ");
-                    }
-                    sb.Append(player.Name);
-                }
-            }
-            return sb.ToString();
-        }
-
-        /// <summary>
-        /// Finds a player and gets IP as string
-        /// </summary>
-        /// <param name="msg">Player name</param>
-        public string GetPlayerIP(string playername)
-        {
-            foreach (TSPlayer player in TShock.Players)
-            {
-                if (player != null && player.Active)
-                {
-                    if (playername.ToLower() == player.Name.ToLower())
-                    {
-                        return player.IP;
-                    }
-                }
-            }
-            return null;
-        }
-
-        /// <summary>
-        /// It's a clamp function
-        /// </summary>
-        /// <typeparam name="T"></typeparam>
-        /// <param name="value">Value to clamp</param>
-        /// <param name="max">Maximum bounds of the clamp</param>
-        /// <param name="min">Minimum bounds of the clamp</param>
-        /// <returns></returns>
-        public T Clamp<T>(T value, T max, T min)
-            where T : IComparable<T>
-        {
-            T result = value;
-            if (value.CompareTo(max) > 0)
-                result = max;
-            if (value.CompareTo(min) < 0)
-                result = min;
-            return result;
-        }
-
-        /// <summary>
-        /// Saves the map data
-        /// </summary>
-        public void SaveWorld()
-        {
-            WorldGen.saveWorld();
-            Broadcast("World saved.", Color.Yellow);
-            Log.Info(string.Format("World saved at ({0})", Main.worldPathName));
-        }
-
-        /// <summary>
-        /// Broadcasts a message to all players
-        /// </summary>
-        /// <param name="msg">string message</param>
-        public void Broadcast(string msg)
-        {
-            Broadcast(msg, Color.Green);
-        }
-
-        public void Broadcast(string msg, byte red, byte green, byte blue)
-        {
-            TSPlayer.All.SendMessage(msg, red, green, blue);
-            TSPlayer.Server.SendMessage(msg, red, green, blue);
-            Log.Info(string.Format("Broadcast: {0}", msg));
-        }
-
-        public void Broadcast(string msg, Color color)
-        {
-            Broadcast(msg, color.R, color.G, color.B);
-        }
-
-        /// <summary>
-        /// Sends message to all users with 'logs' permission.
-        /// </summary>
-        /// <param name="log"></param>
-        /// <param name="color"></param>
-        public void SendLogs(string log, Color color)
-        {
-            Log.Info(log);
-            TSPlayer.Server.SendMessage(log, color);
-            foreach (TSPlayer player in TShock.Players)
-            {
-                if (player != null && player.Active && player.Group.HasPermission(Permissions.logs) && player.DisplayLogs && TShock.Config.DisableSpewLogs == false)
-                    player.SendMessage(log, color);
-            }
-        }
-
-        /// <summary>
-        /// The number of active players on the server.
-        /// </summary>
-        /// <returns>int playerCount</returns>
-        public int ActivePlayers()
-        {
-            int num = 0;
-            foreach (TSPlayer player in TShock.Players)
-            {
-                if (player != null && player.Active)
-                {
-                    num++;
-                }
-            }
-            return num;
-        }
-
-        /// <summary>
-        /// 
-        /// </summary>
-        /// <param name="ply"></param>
-        /// <returns></returns>
-        public List<TSPlayer> FindPlayer(string ply)
-        {
-            var found = new List<TSPlayer>();
-            ply = ply.ToLower();
-            foreach (TSPlayer player in TShock.Players)
-            {
-                if (player == null)
-                    continue;
-
-                string name = player.Name.ToLower();
-                if (name.Equals(ply))
-                    return new List<TSPlayer> { player };
-                if (name.Contains(ply))
-                    found.Add(player);
-            }
-            return found;
-        }
-
-        public void GetRandomClearTileWithInRange(int startTileX, int startTileY, int tileXRange, int tileYRange, out int tileX, out int tileY)
-        {
-            int j = 0;
-            do
-            {
-                if (j == 100)
-                {
-                    tileX = startTileX;
-                    tileY = startTileY;
-                    break;
-                }
-
-                tileX = startTileX + Random.Next(tileXRange * -1, tileXRange);
-                tileY = startTileY + Random.Next(tileYRange * -1, tileYRange);
-                j++;
-            }
-            while (TileValid(tileX, tileY) && !TileClear(tileX, tileY));
-        }
-
-        private bool TileValid(int tileX, int tileY)
-        {
-            return tileX >= 0 && tileX <= Main.maxTilesX && tileY >= 0 && tileY <= Main.maxTilesY;
-        }
-
-        private bool TileClear(int tileX, int tileY)
-        {
-            return !Main.tile[tileX, tileY].active;
-        }
-
-        public List<Item> GetItemByIdOrName(string idOrName)
-        {
-            int type = -1;
-            if (int.TryParse(idOrName, out type))
-            {
-                return new List<Item> { GetItemById(type) };
-            }
-            return GetItemByName(idOrName);
-        }
-
-        public Item GetItemById(int id)
-        {
-            Item item = new Item();
-            item.netDefaults(id);
-            return item;
-        }
-
-        public List<Item> GetItemByName(string name)
-        {
-            //Method #1 - must be exact match, allows support for different pickaxes/hammers/swords etc
-            for (int i = 1; i < Main.maxItemTypes; i++)
-            {
-                Item item = new Item();
-                item.SetDefaults(name);
-                if (item.name == name)
-                    return new List<Item> { item };
-            }
-            //Method #2 - allows impartial matching
-            var found = new List<Item>();
-            for (int i = -24; i < Main.maxItemTypes; i++)
-            {
-                try
-                {
-                    Item item = new Item();
-                    item.netDefaults(i);
-                    if (item.name.ToLower() == name.ToLower())
-                        return new List<Item> { item };
-                    if (item.name.ToLower().StartsWith(name.ToLower()))
-                        found.Add(item);
-                }
-                catch { }
-            }
-            return found;
-        }
-
-        public List<NPC> GetNPCByIdOrName(string idOrName)
-        {
-            int type = -1;
-            if (int.TryParse(idOrName, out type))
-            {
-                return new List<NPC> { GetNPCById(type) };
-            }
-            return GetNPCByName(idOrName);
-        }
-
-        public NPC GetNPCById(int id)
-        {
-            NPC npc = new NPC();
-            npc.netDefaults(id);
-            return npc;
-        }
-
-        public List<NPC> GetNPCByName(string name)
-        {
-            //Method #1 - must be exact match, allows support for different coloured slimes
-            for (int i = -17; i < Main.maxNPCTypes; i++)
-            {
-                NPC npc = new NPC();
-                npc.SetDefaults(name);
-                if (npc.name == name)
-                    return new List<NPC> { npc };
-            }
-            //Method #2 - allows impartial matching
-            var found = new List<NPC>();
-            for (int i = 1; i < Main.maxNPCTypes; i++)
-            {
-                NPC npc = new NPC();
-                npc.netDefaults(i);
-                if (npc.name.ToLower() == name.ToLower())
-                    return new List<NPC> { npc };
-                if (npc.name.ToLower().StartsWith(name.ToLower()))
-                    found.Add(npc);
-            }
-            return found;
-        }
-
-        public string GetBuffName(int id)
-        {
-            return (id > 0 && id < Main.maxBuffs) ? Main.buffName[id] : "null";
-        }
-
-        public string GetBuffDescription(int id)
-        {
-            return (id > 0 && id < Main.maxBuffs) ? Main.buffTip[id] : "null";
-        }
-
-        public List<int> GetBuffByName(string name)
-        {
-            for (int i = 1; i < Main.maxBuffs; i++)
-            {
-                if (Main.buffName[i].ToLower() == name)
-                    return new List<int> { i };
-            }
-            var found = new List<int>();
-            for (int i = 1; i < Main.maxBuffs; i++)
-            {
-                if (Main.buffName[i].ToLower().StartsWith(name.ToLower()))
-                    found.Add(i);
-            }
-            return found;
-        }
-
-        public string GetPrefixById(int id)
-        {
-            var item = new Item();
-            item.SetDefaults(0);
-            item.prefix = (byte)id;
-            item.AffixName();
-            return item.name.Trim();
-        }
-
-        public List<int> GetPrefixByName(string name)
-        {
-            Item item = new Item();
-            item.SetDefaults(0);
-            for (int i = 1; i < 83; i++)
-            {
-                item.prefix = (byte) i;
-                if (item.AffixName().Trim() == name)
-                    return new List<int> { i };
-            }
-            var found = new List<int>();
-            for (int i = 1; i < 83; i++)
-            {
-                try
-                {
-                    item.prefix = (byte) i;
-                    if (item.AffixName().Trim().ToLower() == name.ToLower())
-                        return new List<int> { i };
-                    if (item.AffixName().Trim().ToLower().StartsWith(name.ToLower()))
-                        found.Add(i);
-                }
-                catch { }
-            }
-            return found;
-        }
-
-        public List<int> GetPrefixByIdOrName(string idOrName)
-        {
-            int type = -1;
-            if (int.TryParse(idOrName, out type) && type > 0 && type < 84)
-            {
-                return new List<int> {type};
-            }
-            return GetPrefixByName(idOrName);
-        }
-
-        /// <summary>
-        /// Kicks all player from the server without checking for immunetokick permission.
-        /// </summary>
-        /// <param name="ply">int player</param>
-        /// <param name="reason">string reason</param>
-        public void ForceKickAll(string reason)
-        {
-            foreach (TSPlayer player in TShock.Players)
-            {
-                if (player != null && player.Active)
-                {
-                    ForceKick(player, reason);
-                }
-            }
-        }
-
-        /// <summary>
-        /// Kicks a player from the server without checking for immunetokick permission.
-        /// </summary>
-        /// <param name="ply">int player</param>
-        /// <param name="reason">string reason</param>
-        public void ForceKick(TSPlayer player, string reason)
-        {
-            if (!player.ConnectionAlive)
-                return;
-            player.Disconnect(reason);
-            Log.ConsoleInfo(string.Format("{0} was force kicked for : {1}", player.IP, reason));
-        }
-
-        /// <summary>
-        /// Kicks a player from the server.
-        /// </summary>
-        /// <param name="ply">int player</param>
-        /// <param name="reason">string reason</param>
-        public bool Kick(TSPlayer player, string reason, string adminUserName = "")
-        {
-            if (!player.ConnectionAlive)
-                return true;
-            if (!player.Group.HasPermission(Permissions.immunetokick))
-            {
-                string playerName = player.Name;
-                player.Disconnect(string.Format("Kicked: {0}", reason));
-                Log.ConsoleInfo(string.Format("Kicked {0} for : {1}", playerName, reason));
-                if (adminUserName.Length == 0)
-                    Broadcast(string.Format("{0} was kicked for {1}", playerName, reason.ToLower()));
-                else
-                    Broadcast(string.Format("{0} kicked {1} for {2}", adminUserName, playerName, reason.ToLower()));
-                return true;
-            }
-            return false;
-        }
-
-        /// <summary>
-        /// Bans and kicks a player from the server.
-        /// </summary>
-        /// <param name="ply">int player</param>
-        /// <param name="reason">string reason</param>
-        public bool Ban(TSPlayer player, string reason, string adminUserName = "")
-        {
-            if (!player.ConnectionAlive)
-                return true;
-            if (!player.Group.HasPermission(Permissions.immunetoban))
-            {
-                string ip = player.IP;
-                string playerName = player.Name;
-                TShock.Bans.AddBan(ip, playerName, reason);
-                player.Disconnect(string.Format("Banned: {0}", reason));
-                Log.ConsoleInfo(string.Format("Banned {0} for : {1}", playerName, reason));
-                if (adminUserName.Length == 0)
-                    Broadcast(string.Format("{0} was banned for {1}", playerName, reason.ToLower()));
-                else
-                    Broadcast(string.Format("{0} banned {1} for {2}", adminUserName, playerName, reason.ToLower()));
-                return true;
-            }
-            return false;
-        }
-
-        /// <summary>
-        /// Shows a file to the user.
-        /// </summary>
-        /// <param name="ply">int player</param>
-        /// <param name="file">string filename reletave to savedir</param>
-        //Todo: Fix this
-        public void ShowFileToUser(TSPlayer player, string file)
-        {
-            string foo = "";
-            using (var tr = new StreamReader(Path.Combine(TShock.SavePath, file)))
-            {
-                while ((foo = tr.ReadLine()) != null)
-                {
-                    foo = foo.Replace("%map%", Main.worldName);
-                    foo = foo.Replace("%players%", GetPlayers());
-                    foo = SanitizeString(foo);
-                    if (foo.Substring(0, 1) == "%" && foo.Substring(12, 1) == "%") //Look for a beginning color code.
-                    {
-                        string possibleColor = foo.Substring(0, 13);
-                        foo = foo.Remove(0, 13);
-                        float[] pC = { 0, 0, 0 };
-                        possibleColor = possibleColor.Replace("%", "");
-                        string[] pCc = possibleColor.Split(',');
-                        if (pCc.Length == 3)
-                        {
-                            try
-                            {
-                                player.SendMessage(foo, (byte)Convert.ToInt32(pCc[0]), (byte)Convert.ToInt32(pCc[1]),
-                                                   (byte)Convert.ToInt32(pCc[2]));
-                                continue;
-                            }
-                            catch (Exception e)
-                            {
-                                Log.Error(e.ToString());
-                            }
-                        }
-                    }
-                    player.SendMessage(foo);
-                }
-            }
-        }
-
-        /// <summary>
-        /// Returns a Group from the name of the group
-        /// </summary>
-        /// <param name="ply">string groupName</param>
-        public Group GetGroup(string groupName)
-        {
-            //first attempt on cached groups
-            for (int i = 0; i < TShock.Groups.groups.Count; i++)
-            {
-                if (TShock.Groups.groups[i].Name.Equals(groupName))
-                {
-                    return TShock.Groups.groups[i];
-                }
-            }
-            return new Group(TShock.Config.DefaultGuestGroupName);
-        }
-
-        /// <summary>
-        /// Returns an IPv4 address from a DNS query
-        /// </summary>
-        /// <param name="hostname">string ip</param>
-        public string GetIPv4Address(string hostname)
-        {
-            try
-            {
-                //Get the ipv4 address from GetHostAddresses, if an ip is passed it will return that ip
-                var ip = Dns.GetHostAddresses(hostname).FirstOrDefault(i => i.AddressFamily == AddressFamily.InterNetwork);
-                //if the dns query was successful then return it, otherwise return an empty string
-                return ip != null ? ip.ToString() : "";
-            }
-            catch (SocketException)
-            {
-            }
-            return "";
-        }
-
-        public string HashAlgo = "md5";
-
-        public readonly Dictionary<string, Func<HashAlgorithm>> HashTypes = new Dictionary<string, Func<HashAlgorithm>>
-        {
-            {"sha512", () => new SHA512Managed()},
-            {"sha256", () => new SHA256Managed()},
-            {"md5", () => new MD5Cng()},
-            {"sha512-xp", () => SHA512.Create()},
-            {"sha256-xp", () => SHA256.Create()},
-            {"md5-xp", () => MD5.Create()},
-        };
-
-        /// <summary>
-        /// Returns a Sha256 string for a given string
-        /// </summary>
-        /// <param name="bytes">bytes to hash</param>
-        /// <returns>string sha256</returns>
-        public string HashPassword(byte[] bytes)
-        {
-            if (bytes == null)
-                throw new NullReferenceException("bytes");
-            Func<HashAlgorithm> func;
-            if (!HashTypes.TryGetValue(HashAlgo.ToLower(), out func))
-                throw new NotSupportedException("Hashing algorithm {0} is not supported".SFormat(HashAlgo.ToLower()));
-
-            using (var hash = func())
-            {
-                var ret = hash.ComputeHash(bytes);
-                return ret.Aggregate("", (s, b) => s + b.ToString("X2"));
-            }
-        }
-        /// <summary>
-        /// Returns a Sha256 string for a given string
-        /// </summary>
-        /// <param name="bytes">bytes to hash</param>
-        /// <returns>string sha256</returns>
-        public string HashPassword(string password)
-        {
-            if (string.IsNullOrEmpty(password) || password == "non-existant password")
-                return "non-existant password";
-            return HashPassword(Encoding.UTF8.GetBytes(password));
-        }
-
-        /// <summary>
-        /// Checks if the string contains any unprintable characters
-        /// </summary>
-        /// <param name="str">String to check</param>
-        /// <returns>True if the string only contains printable characters</returns>
-        public bool ValidString(string str)
-        {
-            foreach (var c in str)
-            {
-                if (c < 0x20 || c > 0xA9)
-                    return false;
-            }
-            return true;
-        }
-
-        /// <summary>
-        /// Checks if world has hit the max number of chests
-        /// </summary>
-        /// <returns>True if the entire chest array is used</returns>
-        public bool MaxChests()
-        {
-            for (int i = 0; i < Main.chest.Length; i++)
-            {
-                if (Main.chest[i] == null)
-                    return false;
-            }
-            return true;
-        }
-
-        public int SearchProjectile(short identity)
-        {
-            for (int i = 0; i < Main.maxProjectiles; i++)
-            {
-                if (Main.projectile[i].identity == identity)
-                    return i;
-            }
-            return 1000;
-        }
-
-        public string SanitizeString(string str)
-        {
-            var returnstr = str.ToCharArray();
-            for (int i = 0; i < str.Length; i++)
-            {
-                if (!ValidString(str[i].ToString()))
-                    returnstr[i] = ' ';
-            }
-            return new string(returnstr);
-        }
-    }
-}
->>>>>>> 45f5d843
+﻿/*
+TShock, a server mod for Terraria
+Copyright (C) 2011 The TShock Team
+
+This program is free software: you can redistribute it and/or modify
+it under the terms of the GNU General Public License as published by
+the Free Software Foundation, either version 3 of the License, or
+(at your option) any later version.
+
+This program is distributed in the hope that it will be useful,
+but WITHOUT ANY WARRANTY; without even the implied warranty of
+MERCHANTABILITY or FITNESS FOR A PARTICULAR PURPOSE.  See the
+GNU General Public License for more details.
+
+You should have received a copy of the GNU General Public License
+along with this program.  If not, see <http://www.gnu.org/licenses/>.
+*/
+using System;
+using System.Collections.Generic;
+
+using System.IO;
+using System.Linq;
+using System.Net;
+using System.Net.Sockets;
+using System.Security.Cryptography;
+using System.Text;
+using Terraria;
+
+
+namespace TShockAPI
+{
+    public class Utils
+    {
+        public Random Random = new Random();
+        //private static List<Group> groups = new List<Group>();
+
+        /// <summary>
+        /// Provides the real IP address from a RemoteEndPoint string that contains a port and an IP
+        /// </summary>
+        /// <param name="mess">A string IPv4 address in IP:PORT form.</param>
+        /// <returns>A string IPv4 address.</returns>
+        public string GetRealIP(string mess)
+        {
+            return mess.Split(':')[0];
+        }
+
+        /// <summary>
+        /// Used for some places where a list of players might be used.
+        /// </summary>
+        /// <returns>String of players seperated by commas.</returns>
+        public string GetPlayers()
+        {
+            var sb = new StringBuilder();
+            foreach (TSPlayer player in TShock.Players)
+            {
+                if (player != null && player.Active)
+                {
+                    if (sb.Length != 0)
+                    {
+                        sb.Append(", ");
+                    }
+                    sb.Append(player.Name);
+                }
+            }
+            return sb.ToString();
+        }
+
+        /// <summary>
+        /// Finds a player and gets IP as string
+        /// </summary>
+        /// <param name="msg">Player name</param>
+        public string GetPlayerIP(string playername)
+        {
+            foreach (TSPlayer player in TShock.Players)
+            {
+                if (player != null && player.Active)
+                {
+                    if (playername.ToLower() == player.Name.ToLower())
+                    {
+                        return player.IP;
+                    }
+                }
+            }
+            return null;
+        }
+
+        /// <summary>
+        /// It's a clamp function
+        /// </summary>
+        /// <typeparam name="T"></typeparam>
+        /// <param name="value">Value to clamp</param>
+        /// <param name="max">Maximum bounds of the clamp</param>
+        /// <param name="min">Minimum bounds of the clamp</param>
+        /// <returns></returns>
+        public T Clamp<T>(T value, T max, T min)
+            where T : IComparable<T>
+        {
+            T result = value;
+            if (value.CompareTo(max) > 0)
+                result = max;
+            if (value.CompareTo(min) < 0)
+                result = min;
+            return result;
+        }
+
+        /// <summary>
+        /// Saves the map data
+        /// </summary>
+        public void SaveWorld()
+        {
+            WorldGen.saveWorld();
+            Broadcast("World saved.", Color.Yellow);
+            Log.Info(string.Format("World saved at ({0})", Main.worldPathName));
+        }
+
+        /// <summary>
+        /// Broadcasts a message to all players
+        /// </summary>
+        /// <param name="msg">string message</param>
+        public void Broadcast(string msg)
+        {
+            Broadcast(msg, Color.Green);
+        }
+
+        public void Broadcast(string msg, byte red, byte green, byte blue)
+        {
+            TSPlayer.All.SendMessage(msg, red, green, blue);
+            TSPlayer.Server.SendMessage(msg, red, green, blue);
+            Log.Info(string.Format("Broadcast: {0}", msg));
+        }
+
+        public void Broadcast(string msg, Color color)
+        {
+            Broadcast(msg, color.R, color.G, color.B);
+        }
+
+        /// <summary>
+        /// Sends message to all users with 'logs' permission.
+        /// </summary>
+        /// <param name="log"></param>
+        /// <param name="color"></param>
+        public void SendLogs(string log, Color color)
+        {
+            Log.Info(log);
+            TSPlayer.Server.SendMessage(log, color);
+            foreach (TSPlayer player in TShock.Players)
+            {
+                if (player != null && player.Active && player.Group.HasPermission(Permissions.logs) && player.DisplayLogs && TShock.Config.DisableSpewLogs == false)
+                    player.SendMessage(log, color);
+            }
+        }
+
+        /// <summary>
+        /// The number of active players on the server.
+        /// </summary>
+        /// <returns>int playerCount</returns>
+        public int ActivePlayers()
+        {
+            int num = 0;
+            foreach (TSPlayer player in TShock.Players)
+            {
+                if (player != null && player.Active)
+                {
+                    num++;
+                }
+            }
+            return num;
+        }
+
+        /// <summary>
+        /// 
+        /// </summary>
+        /// <param name="ply"></param>
+        /// <returns></returns>
+        public List<TSPlayer> FindPlayer(string ply)
+        {
+            var found = new List<TSPlayer>();
+            ply = ply.ToLower();
+            foreach (TSPlayer player in TShock.Players)
+            {
+                if (player == null)
+                    continue;
+
+                string name = player.Name.ToLower();
+                if (name.Equals(ply))
+                    return new List<TSPlayer> { player };
+                if (name.Contains(ply))
+                    found.Add(player);
+            }
+            return found;
+        }
+
+        public void GetRandomClearTileWithInRange(int startTileX, int startTileY, int tileXRange, int tileYRange, out int tileX, out int tileY)
+        {
+            int j = 0;
+            do
+            {
+                if (j == 100)
+                {
+                    tileX = startTileX;
+                    tileY = startTileY;
+                    break;
+                }
+
+                tileX = startTileX + Random.Next(tileXRange * -1, tileXRange);
+                tileY = startTileY + Random.Next(tileYRange * -1, tileYRange);
+                j++;
+            }
+            while (TileValid(tileX, tileY) && !TileClear(tileX, tileY));
+        }
+
+        private bool TileValid(int tileX, int tileY)
+        {
+            return tileX >= 0 && tileX <= Main.maxTilesX && tileY >= 0 && tileY <= Main.maxTilesY;
+        }
+
+        private bool TileClear(int tileX, int tileY)
+        {
+            return !Main.tile[tileX, tileY].active;
+        }
+
+        public List<Item> GetItemByIdOrName(string idOrName)
+        {
+            int type = -1;
+            if (int.TryParse(idOrName, out type))
+            {
+                return new List<Item> { GetItemById(type) };
+            }
+            return GetItemByName(idOrName);
+        }
+
+        public Item GetItemById(int id)
+        {
+            Item item = new Item();
+            item.netDefaults(id);
+            return item;
+        }
+
+        public List<Item> GetItemByName(string name)
+        {
+            //Method #1 - must be exact match, allows support for different pickaxes/hammers/swords etc
+            for (int i = 1; i < Main.maxItemTypes; i++)
+            {
+                Item item = new Item();
+                item.SetDefaults(name);
+                if (item.name == name)
+                    return new List<Item> { item };
+            }
+            //Method #2 - allows impartial matching
+            var found = new List<Item>();
+            for (int i = -24; i < Main.maxItemTypes; i++)
+            {
+                try
+                {
+                    Item item = new Item();
+                    item.netDefaults(i);
+                    if (item.name.ToLower() == name.ToLower())
+                        return new List<Item> { item };
+                    if (item.name.ToLower().StartsWith(name.ToLower()))
+                        found.Add(item);
+                }
+                catch { }
+            }
+            return found;
+        }
+
+        public List<NPC> GetNPCByIdOrName(string idOrName)
+        {
+            int type = -1;
+            if (int.TryParse(idOrName, out type))
+            {
+                return new List<NPC> { GetNPCById(type) };
+            }
+            return GetNPCByName(idOrName);
+        }
+
+        public NPC GetNPCById(int id)
+        {
+            NPC npc = new NPC();
+            npc.netDefaults(id);
+            return npc;
+        }
+
+        public List<NPC> GetNPCByName(string name)
+        {
+            //Method #1 - must be exact match, allows support for different coloured slimes
+            for (int i = -17; i < Main.maxNPCTypes; i++)
+            {
+                NPC npc = new NPC();
+                npc.SetDefaults(name);
+                if (npc.name == name)
+                    return new List<NPC> { npc };
+            }
+            //Method #2 - allows impartial matching
+            var found = new List<NPC>();
+            for (int i = 1; i < Main.maxNPCTypes; i++)
+            {
+                NPC npc = new NPC();
+                npc.netDefaults(i);
+                if (npc.name.ToLower() == name.ToLower())
+                    return new List<NPC> { npc };
+                if (npc.name.ToLower().StartsWith(name.ToLower()))
+                    found.Add(npc);
+            }
+            return found;
+        }
+
+        public string GetBuffName(int id)
+        {
+            return (id > 0 && id < Main.maxBuffs) ? Main.buffName[id] : "null";
+        }
+
+        public string GetBuffDescription(int id)
+        {
+            return (id > 0 && id < Main.maxBuffs) ? Main.buffTip[id] : "null";
+        }
+
+        public List<int> GetBuffByName(string name)
+        {
+            for (int i = 1; i < Main.maxBuffs; i++)
+            {
+                if (Main.buffName[i].ToLower() == name)
+                    return new List<int> { i };
+            }
+            var found = new List<int>();
+            for (int i = 1; i < Main.maxBuffs; i++)
+            {
+                if (Main.buffName[i].ToLower().StartsWith(name.ToLower()))
+                    found.Add(i);
+            }
+            return found;
+        }
+
+        public string GetPrefixById(int id)
+        {
+            var item = new Item();
+            item.SetDefaults(0);
+            item.prefix = (byte)id;
+            item.AffixName();
+            return item.name.Trim();
+        }
+
+        public List<int> GetPrefixByName(string name)
+        {
+            Item item = new Item();
+            item.SetDefaults(0);
+            for (int i = 1; i < 83; i++)
+            {
+                item.prefix = (byte) i;
+                if (item.AffixName().Trim() == name)
+                    return new List<int> { i };
+            }
+            var found = new List<int>();
+            for (int i = 1; i < 83; i++)
+            {
+                try
+                {
+                    item.prefix = (byte) i;
+                    if (item.AffixName().Trim().ToLower() == name.ToLower())
+                        return new List<int> { i };
+                    if (item.AffixName().Trim().ToLower().StartsWith(name.ToLower()))
+                        found.Add(i);
+                }
+                catch { }
+            }
+            return found;
+        }
+
+        public List<int> GetPrefixByIdOrName(string idOrName)
+        {
+            int type = -1;
+            if (int.TryParse(idOrName, out type) && type > 0 && type < 84)
+            {
+                return new List<int> {type};
+            }
+            return GetPrefixByName(idOrName);
+        }
+
+        /// <summary>
+        /// Kicks all player from the server without checking for immunetokick permission.
+        /// </summary>
+        /// <param name="ply">int player</param>
+        /// <param name="reason">string reason</param>
+        public void ForceKickAll(string reason)
+        {
+            foreach (TSPlayer player in TShock.Players)
+            {
+                if (player != null && player.Active)
+                {
+                    ForceKick(player, reason);
+                }
+            }
+        }
+
+        /// <summary>
+        /// Kicks a player from the server without checking for immunetokick permission.
+        /// </summary>
+        /// <param name="ply">int player</param>
+        /// <param name="reason">string reason</param>
+        public void ForceKick(TSPlayer player, string reason)
+        {
+            if (!player.ConnectionAlive)
+                return;
+            player.Disconnect(reason);
+            Log.ConsoleInfo(string.Format("{0} was force kicked for : {1}", player.IP, reason));
+        }
+
+        /// <summary>
+        /// Kicks a player from the server.
+        /// </summary>
+        /// <param name="ply">int player</param>
+        /// <param name="reason">string reason</param>
+        public bool Kick(TSPlayer player, string reason, string adminUserName = "")
+        {
+            if (!player.ConnectionAlive)
+                return true;
+            if (!player.Group.HasPermission(Permissions.immunetokick))
+            {
+                string playerName = player.Name;
+                player.Disconnect(string.Format("Kicked: {0}", reason));
+                Log.ConsoleInfo(string.Format("Kicked {0} for : {1}", playerName, reason));
+                if (adminUserName.Length == 0)
+                    Broadcast(string.Format("{0} was kicked for {1}", playerName, reason.ToLower()));
+                else
+                    Broadcast(string.Format("{0} kicked {1} for {2}", adminUserName, playerName, reason.ToLower()));
+                return true;
+            }
+            return false;
+        }
+
+        /// <summary>
+        /// Bans and kicks a player from the server.
+        /// </summary>
+        /// <param name="ply">int player</param>
+        /// <param name="reason">string reason</param>
+        public bool Ban(TSPlayer player, string reason, string adminUserName = "")
+        {
+            if (!player.ConnectionAlive)
+                return true;
+            if (!player.Group.HasPermission(Permissions.immunetoban))
+            {
+                string ip = player.IP;
+                string playerName = player.Name;
+                TShock.Bans.AddBan(ip, playerName, reason);
+                player.Disconnect(string.Format("Banned: {0}", reason));
+                Log.ConsoleInfo(string.Format("Banned {0} for : {1}", playerName, reason));
+                if (adminUserName.Length == 0)
+                    Broadcast(string.Format("{0} was banned for {1}", playerName, reason.ToLower()));
+                else
+                    Broadcast(string.Format("{0} banned {1} for {2}", adminUserName, playerName, reason.ToLower()));
+                return true;
+            }
+            return false;
+        }
+
+        /// <summary>
+        /// Shows a file to the user.
+        /// </summary>
+        /// <param name="ply">int player</param>
+        /// <param name="file">string filename reletave to savedir</param>
+        //Todo: Fix this
+        public void ShowFileToUser(TSPlayer player, string file)
+        {
+            string foo = "";
+            using (var tr = new StreamReader(Path.Combine(TShock.SavePath, file)))
+            {
+                while ((foo = tr.ReadLine()) != null)
+                {
+                    foo = foo.Replace("%map%", Main.worldName);
+                    foo = foo.Replace("%players%", GetPlayers());
+                    foo = SanitizeString(foo);
+                    if (foo.Substring(0, 1) == "%" && foo.Substring(12, 1) == "%") //Look for a beginning color code.
+                    {
+                        string possibleColor = foo.Substring(0, 13);
+                        foo = foo.Remove(0, 13);
+                        float[] pC = { 0, 0, 0 };
+                        possibleColor = possibleColor.Replace("%", "");
+                        string[] pCc = possibleColor.Split(',');
+                        if (pCc.Length == 3)
+                        {
+                            try
+                            {
+                                player.SendMessage(foo, (byte)Convert.ToInt32(pCc[0]), (byte)Convert.ToInt32(pCc[1]),
+                                                   (byte)Convert.ToInt32(pCc[2]));
+                                continue;
+                            }
+                            catch (Exception e)
+                            {
+                                Log.Error(e.ToString());
+                            }
+                        }
+                    }
+                    player.SendMessage(foo);
+                }
+            }
+        }
+
+        /// <summary>
+        /// Returns a Group from the name of the group
+        /// </summary>
+        /// <param name="ply">string groupName</param>
+        public Group GetGroup(string groupName)
+        {
+            //first attempt on cached groups
+            for (int i = 0; i < TShock.Groups.groups.Count; i++)
+            {
+                if (TShock.Groups.groups[i].Name.Equals(groupName))
+                {
+                    return TShock.Groups.groups[i];
+                }
+            }
+            return new Group(TShock.Config.DefaultGuestGroupName);
+        }
+
+        /// <summary>
+        /// Returns an IPv4 address from a DNS query
+        /// </summary>
+        /// <param name="hostname">string ip</param>
+        public string GetIPv4Address(string hostname)
+        {
+            try
+            {
+                //Get the ipv4 address from GetHostAddresses, if an ip is passed it will return that ip
+                var ip = Dns.GetHostAddresses(hostname).FirstOrDefault(i => i.AddressFamily == AddressFamily.InterNetwork);
+                //if the dns query was successful then return it, otherwise return an empty string
+                return ip != null ? ip.ToString() : "";
+            }
+            catch (SocketException)
+            {
+            }
+            return "";
+        }
+
+        public string HashAlgo = "md5";
+
+        public readonly Dictionary<string, Func<HashAlgorithm>> HashTypes = new Dictionary<string, Func<HashAlgorithm>>
+        {
+            {"sha512", () => new SHA512Managed()},
+            {"sha256", () => new SHA256Managed()},
+            {"md5", () => new MD5Cng()},
+            {"sha512-xp", () => SHA512.Create()},
+            {"sha256-xp", () => SHA256.Create()},
+            {"md5-xp", () => MD5.Create()},
+        };
+
+        /// <summary>
+        /// Returns a Sha256 string for a given string
+        /// </summary>
+        /// <param name="bytes">bytes to hash</param>
+        /// <returns>string sha256</returns>
+        public string HashPassword(byte[] bytes)
+        {
+            if (bytes == null)
+                throw new NullReferenceException("bytes");
+            Func<HashAlgorithm> func;
+            if (!HashTypes.TryGetValue(HashAlgo.ToLower(), out func))
+                throw new NotSupportedException("Hashing algorithm {0} is not supported".SFormat(HashAlgo.ToLower()));
+
+            using (var hash = func())
+            {
+                var ret = hash.ComputeHash(bytes);
+                return ret.Aggregate("", (s, b) => s + b.ToString("X2"));
+            }
+        }
+        /// <summary>
+        /// Returns a Sha256 string for a given string
+        /// </summary>
+        /// <param name="bytes">bytes to hash</param>
+        /// <returns>string sha256</returns>
+        public string HashPassword(string password)
+        {
+            if (string.IsNullOrEmpty(password) || password == "non-existant password")
+                return "non-existant password";
+            return HashPassword(Encoding.UTF8.GetBytes(password));
+        }
+
+        /// <summary>
+        /// Checks if the string contains any unprintable characters
+        /// </summary>
+        /// <param name="str">String to check</param>
+        /// <returns>True if the string only contains printable characters</returns>
+        public bool ValidString(string str)
+        {
+            foreach (var c in str)
+            {
+                if (c < 0x20 || c > 0xA9)
+                    return false;
+            }
+            return true;
+        }
+
+        /// <summary>
+        /// Checks if world has hit the max number of chests
+        /// </summary>
+        /// <returns>True if the entire chest array is used</returns>
+        public bool MaxChests()
+        {
+            for (int i = 0; i < Main.chest.Length; i++)
+            {
+                if (Main.chest[i] == null)
+                    return false;
+            }
+            return true;
+        }
+
+        public int SearchProjectile(short identity)
+        {
+            for (int i = 0; i < Main.maxProjectiles; i++)
+            {
+                if (Main.projectile[i].identity == identity)
+                    return i;
+            }
+            return 1000;
+        }
+
+        public string SanitizeString(string str)
+        {
+            var returnstr = str.ToCharArray();
+            for (int i = 0; i < str.Length; i++)
+            {
+                if (!ValidString(str[i].ToString()))
+                    returnstr[i] = ' ';
+            }
+            return new string(returnstr);
+        }
+    }
+}