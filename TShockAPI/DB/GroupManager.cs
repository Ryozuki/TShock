--- conflicted
+++ resolved
@@ -30,55 +30,12 @@
                 com.ExecuteNonQuery();
             }
 
-<<<<<<< HEAD
             //Add default groups
             AddGroup("trustedadmin", "admin,maintenance,cfg,butcher,item,heal,immunetoban,ignorecheatdetection,ignoregriefdetection,usebanneditem,manageusers");
             AddGroup("admin", "newadmin,ban,unban,whitelist,causeevents,spawnboss,spawnmob,managewarp,time,tp,pvpfun,kill,logs,immunetokick,tphere");
             AddGroup("newadmin", "default,kick,editspawn,reservedslot");
             AddGroup("default", "canwater,canlava,warp,canbuild");
             AddGroup("vip", "default,canwater,canlava,warp,canbuild,reservedslot");
-=======
-                if (TShock.Config.StorageType.ToLower() == "sqlite")
-                    com.CommandText = "INSERT OR IGNORE INTO GroupList (GroupName, Commands, OrderBy) VALUES (@groupname, @commands, @order);";
-                else if (TShock.Config.StorageType.ToLower() == "mysql")
-                    com.CommandText = "INSERT IGNORE INTO GroupList SET GroupName=@groupname, Commands=@commands, OrderBy=@order;";
-                com.AddParameter("@groupname", "trustedadmin");
-                com.AddParameter("@commands", "admin,maintenance,cfg,butcher,item,heal,immunetoban,ignorecheatdetection,ignoregriefdetection,usebanneditem,manageusers");
-                com.AddParameter("@order", "0");
-                com.ExecuteNonQuery();
-                com.Parameters.Clear();
-
-                if (TShock.Config.StorageType.ToLower() == "sqlite")
-                    com.CommandText = "INSERT OR IGNORE INTO GroupList (GroupName, Commands, OrderBy) VALUES (@groupname, @commands, @order);";
-                else if (TShock.Config.StorageType.ToLower() == "mysql")
-                    com.CommandText = "INSERT IGNORE INTO GroupList SET GroupName=@groupname, Commands=@commands, OrderBy=@order;";
-                com.AddParameter("@groupname", "admin");
-                com.AddParameter("@commands", "newadmin,ban,unban,whitelist,causeevents,spawnboss,spawnmob,managewarp,time,tp,pvpfun,kill,logs,immunetokick,tphere, managegroup");
-                com.AddParameter("@order", "0");
-                com.ExecuteNonQuery();
-                com.Parameters.Clear();
-
-                if (TShock.Config.StorageType.ToLower() == "sqlite")
-                    com.CommandText = "INSERT OR IGNORE INTO GroupList (GroupName, Commands, OrderBy) VALUES (@groupname, @commands, @order);";
-                else if (TShock.Config.StorageType.ToLower() == "mysql")
-                    com.CommandText = "INSERT IGNORE INTO GroupList SET GroupName=@groupname, Commands=@commands, OrderBy=@order;";
-                com.AddParameter("@groupname", "newadmin");
-                com.AddParameter("@commands", "default,kick,editspawn,reservedslot");
-                com.AddParameter("@order", "0");
-                com.ExecuteNonQuery();
-                com.Parameters.Clear();
-
-                if (TShock.Config.StorageType.ToLower() == "sqlite")
-                    com.CommandText = "INSERT OR IGNORE INTO GroupList (GroupName, Commands, OrderBy) VALUES (@groupname, @commands, @order);";
-                else if (TShock.Config.StorageType.ToLower() == "mysql")
-                    com.CommandText = "INSERT IGNORE INTO GroupList SET GroupName=@groupname, Commands=@commands, OrderBy=@order;";
-                com.AddParameter("@groupname", "default");
-                com.AddParameter("@commands", "canwater,canlava,warp,canbuild");
-                com.AddParameter("@order", "0");
-                com.ExecuteNonQuery();
-                com.Parameters.Clear();
->>>>>>> 732121bd
-
 
             String file = Path.Combine(TShock.SavePath, "groups.txt");
             if (File.Exists(file))
