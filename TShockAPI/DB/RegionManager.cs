--- conflicted
+++ resolved
@@ -152,12 +152,8 @@
                                                     if (ipstr != "")
                                                         ipstr += ",";
                                                     ipstr += TShock.Users.GetUserID(ips[i]);
-<<<<<<< HEAD
                                                 }
                                                 catch (Exception)
-=======
-                                                } catch (Exception e)
->>>>>>> 732121bd
                                                 {
                                                     Log.Error("An IP address failed to import. It wasn't a user in the new user system.");
                                                 }
@@ -205,13 +201,8 @@
                         File.Delete(file2);
                     //File.Move(file, file2);
                 }
-
-<<<<<<< HEAD
                 if (updates > 0)
                     ReloadAllRegions();
-=======
-                ReloadAllRegions();
->>>>>>> 732121bd
             }
         }
 
@@ -259,13 +250,8 @@
                             string name = DbExt.Get<string>(reader, "RegionName");
                             System.Console.WriteLine(MergedIDs);
                             string[] SplitIDs = MergedIDs.Split(',');
-<<<<<<< HEAD
 
                             Region r = new Region(new Rectangle(X1, Y1, width, height), name, Protected, Main.worldID.ToString());
-=======
-                            System.Console.WriteLine(SplitIDs.Length);
-                            Region r = new Region(new Rectangle(X1, Y1, width, height), name, Protected, Main.worldName);
->>>>>>> 732121bd
                             r.RegionAllowedIDs = new int[SplitIDs.Length];
                             try
                             {
