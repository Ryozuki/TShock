﻿using System;
using System.Collections.Generic;
using System.IO;
using System.Text.RegularExpressions;
using Microsoft.Xna.Framework;
using Terraria;

namespace TShockAPI
{
    public class Commands
    {
        public delegate void CommandDelegate(CommandArgs args);

        public static List<Command> commands = new List<Command>();

        public struct CommandArgs
        {
            public string Message;
            public int PlayerX;
            public int PlayerY;
            public int PlayerID;

            public CommandArgs(string message, int x, int y, int id)
            {
                Message = message;
                PlayerX = x;
                PlayerY = y;
                PlayerID = id;
            }
        }

        public class Command
        {
            private string name;
            private string permission;
            private CommandDelegate command;

            public Command(string cmdName, string permissionNeeded, CommandDelegate cmd)
            {
                name = cmdName;
                permission = permissionNeeded;
                command = cmd;
            }

            public bool Run(string msg, TSPlayer ply)
            {
                if (!ply.group.HasPermission(permission))
                {
                    return false;
                }

                CommandArgs args = new CommandArgs();
                args.Message = msg;
                args.PlayerX = (int)ply.GetPlayer().position.X;
                args.PlayerY = (int)ply.GetPlayer().position.Y;
                args.PlayerID = ply.GetPlayerID();

                command(args);
                return true;
            }

            public string Name()
            {
                return name;
            }

            public bool CanRun(TSPlayer ply)
            {
                if (!ply.group.HasPermission(permission))
                {
                    return false;
                }
                return true;
            }
        }

        public static void InitCommands()
        {
            commands.Add(new Command("kick", "kick", Kick));
            commands.Add(new Command("ban", "ban", Ban));
<<<<<<< HEAD
            commands.Add(new Command("banip", "ban", BanIP));
=======
            commands.Add(new Command("unban", "unban", UnBan));
            commands.Add(new Command("unbanip", "unbanip", UnBanIP));
>>>>>>> 5ee04572
            commands.Add(new Command("off", "maintenance", Off));
            commands.Add(new Command("reload", "cfg", Reload));
            commands.Add(new Command("dropmeteor", "causeevents", DropMeteor));
            commands.Add(new Command("star", "causeevents", Star));
            commands.Add(new Command("bloodmoon", "causeevents", Bloodmoon));
            commands.Add(new Command("eater", "spawnboss", Eater));
            commands.Add(new Command("eye", "spawnboss", Eye));
            commands.Add(new Command("skeletron", "spawnboss", Skeletron));
            commands.Add(new Command("hardcore", "spawnboss", Hardcore));
            commands.Add(new Command("invade", "causeevents", Invade));
            commands.Add(new Command("password", "cfg", Password));
            commands.Add(new Command("save", "cfg", Save));
            commands.Add(new Command("home", "tp", Home));
            commands.Add(new Command("spawn", "tp", Spawn));
            commands.Add(new Command("tp", "tp", TP));
            commands.Add(new Command("tphere", "tp", TPHere));
            commands.Add(new Command("spawnmob", "spawnmob", SpawnMob));
            commands.Add(new Command("butcher", "cheat", Butcher));
            commands.Add(new Command("maxspawns", "cfg", MaxSpawns));
            commands.Add(new Command("spawnrate", "cfg", SpawnRate));
            commands.Add(new Command("time", "cfg", Time));
            commands.Add(new Command("help", "", Help));
            commands.Add(new Command("slap", "pvpfun", Slap));
            commands.Add(new Command("off-nosave", "maintenance", OffNoSave));
            commands.Add(new Command("protectspawn", "editspawn", ProtectSpawn));
            commands.Add(new Command("debug-config", "cfg", DebugConfiguration));
            commands.Add(new Command("playing", "", Playing));
            commands.Add(new Command("auth", "", AuthToken));
            commands.Add(new Command("me", "", ThirdPerson));
            commands.Add(new Command("p", "", PartyChat));
            if (ConfigurationManager.distributationAgent != "terraria-online")
            {
                commands.Add(new Command("kill", "kill", Kill));
                commands.Add(new Command("item", "cheat", Item));
                commands.Add(new Command("give", "cheat", Give));
                commands.Add(new Command("heal", "cheat", Heal));
            }
        }

        #region Command Methods

        public static void PartyChat(CommandArgs args)
        {
            int playerTeam = Main.player[args.PlayerID].team;
            if (playerTeam != 0)
            {
                string msg = "<" + Main.player[args.PlayerID].name + "> " + args.Message.Remove(0, 3);
                for (int i = 0; i < Main.player.Length; i++)
                {
                    if (Main.player[i].team == Main.player[args.PlayerID].team)
                    {
                        Tools.SendMessage(i, msg, new float[] { (float)Main.teamColor[playerTeam].R, (float)Main.teamColor[playerTeam].G, (float)Main.teamColor[playerTeam].B });
                    }
                }
            }
            else
            {
                Tools.SendMessage(args.PlayerID, "You are not in a party!", new float[] { 255f, 240f, 20f });
            }
        }

        public static void ThirdPerson(CommandArgs args)
        {
            string msg = args.Message.Remove(0, 3);
            Tools.Broadcast("*" + Tools.FindPlayer(args.PlayerID) + " " + msg, new float[] { 205, 133, 63 });
        }

        public static void Playing(CommandArgs args)
        {
            Tools.SendMessage(args.PlayerID, Tools.GetPlayers());
        }

        public static void DebugConfiguration(CommandArgs args)
        {
            int ply = args.PlayerID;
            Tools.SendMessage(ply, "TShock Config:");
            string lineOne = "";
            lineOne += "KickCheater : " + ConfigurationManager.kickCheater + ", ";
            lineOne += "BanCheater : " + ConfigurationManager.banCheater + ", ";
            lineOne += "KickGriefer : " + ConfigurationManager.kickGriefer + ", ";
            lineOne += "BanGriefer : " + ConfigurationManager.banGriefer;
            Tools.SendMessage(ply, lineOne, new[] { 255f, 255f, 0f });
            string lineTwo = "";
            lineTwo += "BanTnt : " + ConfigurationManager.banTnt + ", ";
            lineTwo += "KickTnt : " + ConfigurationManager.kickTnt + ", ";
            lineTwo += "BanBoom : " + ConfigurationManager.banBoom + ", ";
            lineTwo += "KickBoom : " + ConfigurationManager.kickBoom;
            Tools.SendMessage(ply, lineTwo, new[] { 255f, 255f, 0f });
            string lineThree = "";
            lineThree += "InvMultiplier : " + ConfigurationManager.invasionMultiplier + ", ";
            lineThree += "ProtectS : " + ConfigurationManager.spawnProtect + ", ";
            lineThree += "ProtectR : " + ConfigurationManager.spawnProtectRadius + ", ";
            lineThree += "DMS : " + ConfigurationManager.defaultMaxSpawns + ", ";
            lineThree += "SpawnRate: " + ConfigurationManager.defaultSpawnRate;
            Tools.SendMessage(ply, lineThree, new[] { 255f, 255f, 0f });
            string lineFour = "";
            lineFour += "MaxSlots : " + ConfigurationManager.maxSlots + ", ";
            Tools.SendMessage(ply, lineFour, new[] { 255f, 255f, 0f });
        }

        public static void Kick(CommandArgs args)
        {
            string plStr = args.Message.Remove(0, 5).Trim().TrimEnd('"').TrimStart('"');
            int ply = args.PlayerID;
            int player = Tools.FindPlayer(plStr);
            if (!(player == -1 || player == -2 || plStr == ""))
            {
                if (!TShock.players[Tools.FindPlayer(plStr)].group.HasPermission("immunetokick"))
                {
                    Tools.Kick(player, "You were kicked.");
                    Tools.Broadcast(Tools.FindPlayer(player) + " was kicked by " + Tools.FindPlayer(ply));
                }
                else
                    Tools.SendMessage(ply, "You can't kick another admin!", new[] { 255f, 0f, 0f });
            }
            else if (Tools.FindPlayer(plStr) == -2)
                Tools.SendMessage(ply, "More than one player matched!", new[] { 255f, 0f, 0f });
            else
                Tools.SendMessage(ply, "Invalid player!", new[] { 255f, 0f, 0f });
        }

        public static void BanIP(CommandArgs args)
        {
            if (args.Message.Split(' ').Length == 2)
            {
                string ip = args.Message.Split(' ')[1];
                TShock.Bans.AddBan(ip, "", "Manually added IP address ban.");
            } else if (args.Message.Split(' ').Length > 2)
            {
                string reason = "";
                for (int i = 2; i > args.Message.Split(' ').Length;i++)
                {
                    reason += args.Message.Split(' ')[i];
                }
                string ip = args.Message.Split(' ')[1];
                TShock.Bans.AddBan(ip, "", reason);
            }
            else
            {
                Tools.SendMessage(args.PlayerID, "Syntax: /banip <ip> <reason>");
            }
        }

        public static void Ban(CommandArgs args)
        {
            string plStr = args.Message.Remove(0, 4).Trim().TrimEnd('"').TrimStart('"').Split(' ')[0];
            string[] reason = plStr.Split(' ');
            string banReason = "";
            for (int i = 0; i < reason.Length; i++)
            {
                if (reason[i].Contains("\""))
                    reason[i] = "";
            }
            for (int i = 0; i < reason.Length; i++)
            {
                banReason += reason[i];
            }
            int adminplr = args.PlayerID;
            int player = Tools.FindPlayer(plStr);
            if (!(player == -1 || player == -2 || plStr == ""))
            {
                if (!TShock.players[Tools.FindPlayer(plStr)].group.HasPermission("immunetoban"))
                {
                    TShock.Bans.AddBan(Tools.GetPlayerIP(player), Main.player[player].name);
                    Tools.Kick(player, "You were banned.");
                    Tools.Broadcast(Tools.FindPlayer(adminplr) + " banned " + Tools.FindPlayer(player) + " with reason " + reason + "!");
                }
                else
                    Tools.SendMessage(adminplr, "You can't ban another admin!", new[] { 255f, 0f, 0f });
            }
            else if (Tools.FindPlayer(plStr) == -2)
                Tools.SendMessage(adminplr, "More than one player matched!", new[] { 255f, 0f, 0f });
            else
                Tools.SendMessage(adminplr, "Invalid player!", new[] { 255f, 0f, 0f });
        }

        public static void UnBan(CommandArgs args)
        {
            string plStr = args.Message.Remove(0, 6);
            int adminplr = args.PlayerID;
            var ban = TShock.Bans.GetBanByName(plStr);
            if (ban != null)
            {
                TShock.Bans.RemoveBan(ban);
                Tools.SendMessage(adminplr, string.Format("Unbanned {0} ({1})!", ban.Name, ban.IP), new[] { 255f, 0f, 0f });
            }
            else
            {
                Tools.SendMessage(adminplr, "Invalid player!", new[] { 255f, 0f, 0f });
            }
        }

        public static void UnBanIP(CommandArgs args)
        {
            string plStr = args.Message.Remove(0, 8);
            int adminplr = args.PlayerID;
            var ban = TShock.Bans.GetBanByIp(plStr);
            if (ban != null)
            {
                TShock.Bans.RemoveBan(ban);
                Tools.SendMessage(adminplr, string.Format("Unbanned {0} ({1})!", ban.Name, ban.IP), new[] { 255f, 0f, 0f });
            }
            else
            {
                Tools.SendMessage(adminplr, "Invalid player!", new[] { 255f, 0f, 0f });
            }
        }

        public static void Off(CommandArgs args)
        {
            for (int player = 0; player < Main.maxPlayers; player++)
            {
                if (Main.player[player].active)
                {
                    Tools.Kick(player, "Server shutting down!");
                }
            }
            WorldGen.saveWorld();
            Netplay.disconnect = true;
        }

        public static void OffNoSave(CommandArgs args)
        {
            Netplay.disconnect = true;
        }

        public static void Reload(CommandArgs args)
        {
            FileTools.SetupConfig();
            Tools.SendMessage(args.PlayerID, "Configuration reload complete. Some changes may require server restart.");
        }

        public static void DropMeteor(CommandArgs args)
        {
            WorldGen.spawnMeteor = false;
            WorldGen.dropMeteor();
        }

        public static void Star(CommandArgs args)
        {
            int penis56 = 12;
            int penis57 = Main.rand.Next(Main.maxTilesX - 50) + 100;
            penis57 *= 0x10;
            int penis58 = Main.rand.Next((int)(Main.maxTilesY * 0.05)) * 0x10;
            Vector2 vector = new Vector2(penis57, penis58);
            float speedX = Main.rand.Next(-100, 0x65);
            float speedY = Main.rand.Next(200) + 100;
            float penis61 = (float)Math.Sqrt(((speedX * speedX) + (speedY * speedY)));
            penis61 = (penis56) / penis61;
            speedX *= penis61;
            speedY *= penis61;
            Projectile.NewProjectile(vector.X, vector.Y, speedX, speedY, 12, 0x3e8, 10f, Main.myPlayer);
        }

        public static void Bloodmoon(CommandArgs args)
        {
            int ply = args.PlayerID;
            Tools.Broadcast(Tools.FindPlayer(ply) + " turned on blood moon.");
            Main.bloodMoon = true;
            Main.time = 0;
            Main.dayTime = false;
            NetMessage.SendData(18, -1, -1, "", 0, 0, Main.sunModY, Main.moonModY);
            NetMessage.syncPlayers();
        }

        public static void Eater(CommandArgs args)
        {
            int x = args.PlayerX;
            int y = args.PlayerY;
            int ply = args.PlayerID;
            Tools.NewNPC((int)ConfigurationManager.NPCList.WORLD_EATER, x, y, ply);
            Tools.Broadcast(Tools.FindPlayer(ply) + " has spawned an eater of worlds!");
        }

        public static void Eye(CommandArgs args)
        {
            int x = args.PlayerX;
            int y = args.PlayerY;
            int ply = args.PlayerID;
            Tools.NewNPC((int)ConfigurationManager.NPCList.EYE, x, y, ply);
            Tools.Broadcast(Tools.FindPlayer(ply) + " has spawned an eye!");
        }

        public static void Skeletron(CommandArgs args)
        {
            int x = args.PlayerX;
            int y = args.PlayerY;
            int ply = args.PlayerID;
            Tools.NewNPC((int)ConfigurationManager.NPCList.SKELETRON, x, y, ply);
            Tools.Broadcast(Tools.FindPlayer(ply) + " has spawned skeletron!");
        }

        public static void Hardcore(CommandArgs args)
        {
            int x = args.PlayerX;
            int y = args.PlayerY;
            int ply = args.PlayerID;
            for (int i = 0; i <= 2; i++)
            {
                Tools.NewNPC(i, x, y, ply);
            }
            Tools.Broadcast(Tools.FindPlayer(ply) + " has spawned all 3 bosses!");
        }

        public static void Invade(CommandArgs args)
        {
            int ply = args.PlayerID;
            if (Main.invasionSize <= 0)
            {
                Tools.Broadcast(Main.player[ply].name + " has started an invasion.");
                TShock.StartInvasion();
            }
            else
            {
                Tools.Broadcast(Main.player[ply].name + " has ended an invasion.");
                Main.invasionSize = 0;
            }
        }

        public static void Password(CommandArgs args)
        {
            int ply = args.PlayerID;
            string passwd = args.Message.Remove(0, 9).Trim();
            Netplay.password = passwd;
            Tools.SendMessage(ply, "Server password changed to: " + passwd);
        }

        public static void Save(CommandArgs args)
        {
            int ply = args.PlayerID;
            WorldGen.saveWorld();
            Tools.SendMessage(ply, "World saved.");
        }

        public static void Home(CommandArgs args)
        {
            int ply = args.PlayerID;
            TShock.Teleport(ply, Main.player[args.PlayerID].SpawnX * 16 + 8 - Main.player[ply].width / 2,
                            Main.player[args.PlayerID].SpawnY * 16 - Main.player[ply].height);
            Tools.SendMessage(ply, "Teleported to your spawnpoint.");
        }

        public static void Spawn(CommandArgs args)
        {
            int ply = args.PlayerID;
            TShock.Teleport(ply, Main.spawnTileX * 16 + 8 - Main.player[ply].width / 2,
                            Main.spawnTileY * 16 - Main.player[ply].height);
            Tools.SendMessage(ply, "Teleported to the map's spawnpoint.");
        }

        public static void AuthToken(CommandArgs args)
        {
            if (ConfigurationManager.authToken == 0)
            {
                return;
            }
            int givenCode = Convert.ToInt32(args.Message.Remove(0, 5));
            if (givenCode == ConfigurationManager.authToken)
            {
                TextWriter tw = new StreamWriter(FileTools.SaveDir + "users.txt", true);
                tw.Write("\n" +
                         Tools.GetRealIP(
                             Convert.ToString(Netplay.serverSock[args.PlayerID].tcpClient.Client.RemoteEndPoint)) +
                         " superadmin");
                Tools.SendMessage(args.PlayerID, "SuperAdmin authenticated. Please re-connect using the same IP.");
                ConfigurationManager.authToken = 0;
                tw.Close();
            }
        }

        public static void TP(CommandArgs args)
        {
            int ply = args.PlayerID;
            string player = args.Message.Remove(0, 3).Trim().TrimEnd('"').TrimStart('"');
            if (Tools.FindPlayer(player) != -1 && Tools.FindPlayer(player) != -2 && player != "")
            {
                TShock.Teleport(ply, Main.player[Tools.FindPlayer(player)].position.X,
                                Main.player[Tools.FindPlayer(player)].position.Y);
                Tools.SendMessage(ply, "Teleported to " + player);
            }
            else
                Tools.SendMessage(ply, "Invalid player!", new[] { 255f, 0f, 0f });
        }

        public static void TPHere(CommandArgs args)
        {
            int ply = args.PlayerID;
            string player = args.Message.Remove(0, 7).Trim().TrimEnd('"').TrimStart('"');
            if (Tools.FindPlayer(player) != -1 && Tools.FindPlayer(player) != -2 && player != "")
            {
                TShock.Teleport(Tools.FindPlayer(player), Main.player[ply].position.X, Main.player[ply].position.Y);
                Tools.SendMessage(Tools.FindPlayer(player), "You were teleported to " + Tools.FindPlayer(ply) + ".");
                Tools.SendMessage(ply, "You brought " + player + " here.");
            }
            else
                Tools.SendMessage(ply, "Invalid player!", new[] { 255f, 0f, 0f });
        }

        public static void SpawnMob(CommandArgs args)
        {
            int x = args.PlayerX;
            int y = args.PlayerY;
            var msgargs = Regex.Split(args.Message, "(?<=^[^\"]*(?:\"[^\"]*\"[^\"]*)*) (?=(?:[^\"]*\"[^\"]*\")*[^\"]*$)");
            if (msgargs.Length >= 2 && msgargs.Length <= 3)
            {
                for (int i = 1; i < msgargs.Length; i++)
                    msgargs[i] = ((msgargs[i].TrimEnd('"')).TrimStart('"'));
                string inputtype = "";
                int amount = 1;
                int npcid = -1;
                int type = -1;
                inputtype = msgargs[1];
                if (msgargs.Length == 3)
                    int.TryParse(msgargs[2], out amount);

                if (!int.TryParse(inputtype, out type))
                    type = TShock.GetNPCID(inputtype);
                if (type >= 1 && type <= 45)
                {
                    for (int i = 0; i < amount; i++)
                        npcid = NPC.NewNPC(x, y, type, 0);
                    Tools.Broadcast(string.Format("{0} was spawned {1} time(s).", Main.npc[npcid].name, amount));
                    ;
                }
            }
            else
                Tools.SendMessage(args.PlayerID, "Invalid syntax! Proper syntax: /spawnmob <mob name/id> [amount]",
                                  new[] { 255f, 0f, 0f });
        }

        public static void Item(CommandArgs args)
        {
            var msgargs =
                Regex.Split(args.Message, "(?<=^[^\"]*(?:\"[^\"]*\"[^\"]*)*) (?=(?:[^\"]*\"[^\"]*\")*[^\"]*$)")[1];
            int ply = args.PlayerID;
            bool flag = false;
            if (msgargs.Length >= 2)
            {
                msgargs = ((msgargs.TrimEnd('"')).TrimStart('"'));
                int type = 0;
                if (!int.TryParse(msgargs, out type))
                    type = TShock.GetItemID(msgargs);
                if (type >= 1 && type <= 238)
                {
                    for (int i = 0; i < 40; i++)
                    {
                        if (!Main.player[ply].inventory[i].active)
                        {
                            //Main.player[ply].inventory[i].SetDefaults(type);
                            //Main.player[ply].inventory[i].stack = Main.player[ply].inventory[i].maxStack;
                            int id = Terraria.Item.NewItem(0, 0, 0, 0, type, 1, true);
                            Main.item[id].position.X = args.PlayerX;
                            Main.item[id].position.Y = args.PlayerY;
                            Main.item[id].stack = Main.item[id].maxStack;
                            //TShock.SendDataAll(21, -1, "", id);
                            NetMessage.SendData(21, -1, -1, "", id, 0f, 0f, 0f);
                            Tools.SendMessage(ply, "Got some " + Main.item[id].name + ".");
                            //TShock.UpdateInventories();
                            flag = true;
                            break;
                        }
                    }
                    if (!flag)
                        Tools.SendMessage(args.PlayerID, "You don't have free slots!", new[] { 255f, 0f, 0f });
                }
                else
                    Tools.SendMessage(args.PlayerID, "Invalid item type!", new[] { 255f, 0f, 0f });
            }
            else
                Tools.SendMessage(args.PlayerID, "Invalid syntax! Proper syntax: /item <item name/id>",
                                  new[] { 255f, 0f, 0f });
        }

        public static void Give(CommandArgs args)
        {
            var msgargs = Regex.Split(args.Message, "(?<=^[^\"]*(?:\"[^\"]*\"[^\"]*)*) (?=(?:[^\"]*\"[^\"]*\")*[^\"]*$)");
            int ply = args.PlayerID;
            bool flag = false;
            if (msgargs.Length == 3)
            {
                for (int i = 1; i < msgargs.Length; i++)
                    msgargs[i] = ((msgargs[i].TrimEnd('"')).TrimStart('"'));
                int type = 0;
                int player = -1;
                if (!int.TryParse(msgargs[1], out type))
                    type = TShock.GetItemID(msgargs[1]);
                if (type >= 1 && type <= 238)
                {
                    player = Tools.FindPlayer(msgargs[2]);
                    if (player != -1)
                    {
                        for (int i = 0; i < 40; i++)
                        {
                            if (!Main.player[player].inventory[i].active)
                            {
                                //Main.player[player].inventory[i].SetDefaults(type);
                                //Main.player[player].inventory[i].stack = Main.player[player].inventory[i].maxStack;
                                int id = Terraria.Item.NewItem(0, 0, 0, 0, type, 1, true);
                                Main.item[id].position.X = Main.player[player].position.X;
                                Main.item[id].position.Y = Main.player[player].position.Y;
                                Main.item[id].stack = Main.item[id].maxStack;
                                //TShock.SendDataAll(21, -1, "", id);
                                NetMessage.SendData(21, -1, -1, "", id, 0f, 0f, 0f);
                                Tools.SendMessage(ply,
                                                  string.Format("Gave {0} some {1}.", msgargs[2], Main.item[id].name));
                                Tools.SendMessage(player,
                                                  string.Format("{0} gave you some {1}.", Tools.FindPlayer(ply),
                                                                Main.item[id].name));
                                //TShock.UpdateInventories();
                                flag = true;
                                break;
                            }
                        }
                        if (!flag)
                            Tools.SendMessage(args.PlayerID, "Player does not have free slots!", new[] { 255f, 0f, 0f });
                    }
                    else
                        Tools.SendMessage(args.PlayerID, "Invalid player!", new[] { 255f, 0f, 0f });
                }
                else
                    Tools.SendMessage(args.PlayerID, "Invalid item type!", new[] { 255f, 0f, 0f });
            }
            else
                Tools.SendMessage(args.PlayerID, "Invalid syntax! Proper syntax: /give <item type/id> <player>",
                                  new[] { 255f, 0f, 0f });
        }

        public static void Heal(CommandArgs args)
        {
            int ply = args.PlayerID;
            int x = args.PlayerX;
            int y = args.PlayerY;
            var msgargs = Regex.Split(args.Message, "(?<=^[^\"]*(?:\"[^\"]*\"[^\"]*)*) (?=(?:[^\"]*\"[^\"]*\")*[^\"]*$)");
            int player = ply;
            if (msgargs.Length == 2)
                player = Tools.FindPlayer((msgargs[1].TrimEnd('"')).TrimStart('"'));
            if (player != ply && player >= 0)
            {
                Tools.SendMessage(ply, string.Format("You just healed {0}", (msgargs[1].TrimEnd('"')).TrimStart('"')));
                Tools.SendMessage(player, string.Format("{0} just healed you!", Tools.FindPlayer(ply)));
                x = (int)Main.player[player].position.X;
                y = (int)Main.player[player].position.Y;
            }
            else
                Tools.SendMessage(ply, "You just got healed!");
            for (int i = 0; i < 20; i++)
            {
                int itemid = Terraria.Item.NewItem(1, 1, 1, 1, 58);
                Main.item[itemid].position.X = x;
                Main.item[itemid].position.Y = y;
                NetMessage.SendData(21, -1, -1, "", itemid, 0f, 0f, 0f);
            }
        }

        public static void Butcher(CommandArgs args)
        {
            int killcount = 0;
            for (int i = 0; i < Main.npc.Length; i++)
            {
                if (Main.npc[i].townNPC || !Main.npc[i].active)
                    continue;
                else
                {
                    Main.npc[i].StrikeNPC(99999, 90f, 1);
                    NetMessage.SendData(28, -1, -1, "", i, 99999, 90f, 1);
                    killcount++;
                }
            }
            Tools.Broadcast("Killed " + killcount + " NPCs.");
        }

        public static void MaxSpawns(CommandArgs args)
        {
            int ply = args.PlayerID;
            int amount = Convert.ToInt32(args.Message.Remove(0, 10));
            int.TryParse(args.Message.Remove(0, 10), out amount);
            NPC.defaultMaxSpawns = amount;
            Tools.Broadcast(Tools.FindPlayer(ply) + " changed the maximum spawns to: " + amount);
        }

        public static void SpawnRate(CommandArgs args)
        {
            int ply = args.PlayerID;
            int amount = Convert.ToInt32(args.Message.Remove(0, 10));
            int.TryParse(args.Message.Remove(0, 10), out amount);
            NPC.defaultSpawnRate = amount;
            Tools.Broadcast(Tools.FindPlayer(ply) + " changed the spawn rate to: " + amount);
        }

        public static void Help(CommandArgs args)
        {
            int ply = args.PlayerID;
            Tools.SendMessage(ply, "TShock Commands:");
            string tempstring = "";
            int page = 1;
            if (args.Message.Split(' ').Length == 2)
                int.TryParse(args.Message.Split(' ')[1], out page);
            List<Command> cmdlist = new List<Command>();
            for (int j = 0; j < commands.Count; j++)
            {
                if (commands[j].CanRun(TShock.players[args.PlayerID]))
                {
                    cmdlist.Add(commands[j]);
                }
            }
            if (cmdlist.Count > (15 * (page - 1)))
            {
                for (int j = (15 * (page - 1)); j < (15 * page); j++)
                {
                    tempstring += "/" + cmdlist[j].Name() + ", ";
                    if (j == cmdlist.Count - 1)
                    {
                        Tools.SendMessage(ply, tempstring.TrimEnd(new[] { ' ', ',' }), new[] { 255f, 255f, 0f });
                        break;
                    }
                    if ((j + 1) % 5 == 0)
                    {
                        Tools.SendMessage(ply, tempstring.TrimEnd(new[] { ' ', ',' }), new[] { 255f, 255f, 0f });
                        tempstring = "";
                    }
                }
            }
            if (cmdlist.Count > (15 * page))
            {
                Tools.SendMessage(ply, "Type /help " + (page + 1) + " for more commands.", new[] { 255f, 0f, 255f });
            }
        }

        public static void Time(CommandArgs args)
        {
            var arg = args.Message.Split(' ');
            if (arg.Length == 2)
            {
                if (arg[1] == "day")
                {
                    Main.time = 0;
                    Main.dayTime = true;
                    NetMessage.SendData(18, -1, -1, "", 0, 0, Main.sunModY, Main.moonModY);
                    NetMessage.syncPlayers();
                    Tools.Broadcast(Tools.FindPlayer(args.PlayerID) + " set time to day.");
                }
                else if (arg[1] == "night")
                {
                    Main.time = 0;
                    Main.dayTime = false;
                    NetMessage.SendData(18, -1, -1, "", 0, 0, Main.sunModY, Main.moonModY);
                    NetMessage.syncPlayers();
                    Tools.Broadcast(Tools.FindPlayer(args.PlayerID) + " set time to night.");
                }
                else if (arg[1] == "dusk")
                {
                    Main.dayTime = false;
                    Main.time = 0.0;
                    NetMessage.SendData(18, -1, -1, "", 0, 0, Main.sunModY, Main.moonModY);
                    NetMessage.syncPlayers();
                    Tools.Broadcast(Tools.FindPlayer(args.PlayerID) + " set time to dusk.");
                }
                else if (arg[1] == "noon")
                {
                    Main.dayTime = true;
                    Main.time = 27000.0;
                    NetMessage.SendData(18, -1, -1, "", 0, 0, Main.sunModY, Main.moonModY);
                    NetMessage.syncPlayers();
                    Tools.Broadcast(Tools.FindPlayer(args.PlayerID) + " set time to noon.");
                }
                else if (arg[1] == "midnight")
                {
                    Main.dayTime = false;
                    Main.time = 16200.0;
                    NetMessage.SendData(18, -1, -1, "", 0, 0, Main.sunModY, Main.moonModY);
                    NetMessage.syncPlayers();
                    Tools.Broadcast(Tools.FindPlayer(args.PlayerID) + " set time to midnight.");
                }
                else
                    Tools.SendMessage(args.PlayerID, "Invalid syntax! Proper syntax: /time <day/night/dusk/noon/midnight>",
                                      new[] { 255f, 0f, 0f });
            }
            else
                Tools.SendMessage(args.PlayerID, "Invalid syntax! Proper syntax: /time <day/night/dusk/noon/midnight>",
                                  new[] { 255f, 0f, 0f });
        }

        public static void Kill(CommandArgs args)
        {
            var msgargs = Regex.Split(args.Message, "(?<=^[^\"]*(?:\"[^\"]*\"[^\"]*)*) (?=(?:[^\"]*\"[^\"]*\")*[^\"]*$)");
            if (msgargs.Length == 2)
            {
                int player = -1;
                player = Tools.FindPlayer((msgargs[1].TrimEnd('"')).TrimStart('"'));
                Tools.SendMessage(args.PlayerID, "You just killed " + Tools.FindPlayer(player) + "!");
                Tools.SendMessage(player, Tools.FindPlayer(args.PlayerID) + " just killed you!");
                TShock.KillMe(player);
            }
        }

        public static void Slap(CommandArgs args)
        {
            var msgargs = Regex.Split(args.Message, "(?<=^[^\"]*(?:\"[^\"]*\"[^\"]*)*) (?=(?:[^\"]*\"[^\"]*\")*[^\"]*$)");
            for (int i = 0; i < msgargs.Length; i++)
                msgargs[i] = (msgargs[i].TrimStart('"')).TrimEnd('"');
            if (msgargs.Length == 1)
                Tools.SendMessage(args.PlayerID, "Invalid syntax! Proper syntax: /slap <player> [dmg]",
                                  new[] { 255f, 0f, 0f });
            else if (msgargs.Length == 2)
            {
                int player = Tools.FindPlayer(msgargs[1]);
                if (player == -1)
                    Tools.SendMessage(args.PlayerID, "Invalid player!", new[] { 255f, 0f, 0f });
                else
                {
                    NetMessage.SendData(26, -1, -1, "", player, ((new Random()).Next(1, 20)), 5, (float)0);
                    Tools.Broadcast(Tools.FindPlayer(args.PlayerID) + " slapped " + Tools.FindPlayer(player) +
                                    " for 5 damage.");
                }
            }
            else if (msgargs.Length == 3)
            {
                int player = Tools.FindPlayer(msgargs[1]);
                int damage = 5;
                int.TryParse(msgargs[2], out damage);
                if (player == -1)
                    Tools.SendMessage(args.PlayerID, "Invalid player!", new[] { 255f, 0f, 0f });
                else
                {
                    NetMessage.SendData(26, -1, -1, "", player, ((new Random()).Next(-1, 1)), damage, (float)0);
                    Tools.Broadcast(Tools.FindPlayer(args.PlayerID) + " slapped " + Tools.FindPlayer(player) + " for " +
                                    damage + " damage.");
                }
            }
            else
                Tools.SendMessage(args.PlayerID, "Invalid syntax! Proper syntax: /slap <player> [dmg]",
                                  new[] { 255f, 0f, 0f });
        }

        public static void ProtectSpawn(CommandArgs args)
        {
            ConfigurationManager.spawnProtect = (ConfigurationManager.spawnProtect == false);
            Tools.SendMessage(args.PlayerID,
                              "Spawn is now " + (ConfigurationManager.spawnProtect ? "protected" : "open") + ".");
        }

        #endregion Command Methods
    }
}<|MERGE_RESOLUTION|>--- conflicted
+++ resolved
@@ -1,830 +1,827 @@
-﻿using System;
-using System.Collections.Generic;
-using System.IO;
-using System.Text.RegularExpressions;
-using Microsoft.Xna.Framework;
-using Terraria;
-
-namespace TShockAPI
-{
-    public class Commands
-    {
-        public delegate void CommandDelegate(CommandArgs args);
-
-        public static List<Command> commands = new List<Command>();
-
-        public struct CommandArgs
-        {
-            public string Message;
-            public int PlayerX;
-            public int PlayerY;
-            public int PlayerID;
-
-            public CommandArgs(string message, int x, int y, int id)
-            {
-                Message = message;
-                PlayerX = x;
-                PlayerY = y;
-                PlayerID = id;
-            }
-        }
-
-        public class Command
-        {
-            private string name;
-            private string permission;
-            private CommandDelegate command;
-
-            public Command(string cmdName, string permissionNeeded, CommandDelegate cmd)
-            {
-                name = cmdName;
-                permission = permissionNeeded;
-                command = cmd;
-            }
-
-            public bool Run(string msg, TSPlayer ply)
-            {
-                if (!ply.group.HasPermission(permission))
-                {
-                    return false;
-                }
-
-                CommandArgs args = new CommandArgs();
-                args.Message = msg;
-                args.PlayerX = (int)ply.GetPlayer().position.X;
-                args.PlayerY = (int)ply.GetPlayer().position.Y;
-                args.PlayerID = ply.GetPlayerID();
-
-                command(args);
-                return true;
-            }
-
-            public string Name()
-            {
-                return name;
-            }
-
-            public bool CanRun(TSPlayer ply)
-            {
-                if (!ply.group.HasPermission(permission))
-                {
-                    return false;
-                }
-                return true;
-            }
-        }
-
-        public static void InitCommands()
-        {
-            commands.Add(new Command("kick", "kick", Kick));
-            commands.Add(new Command("ban", "ban", Ban));
-<<<<<<< HEAD
-            commands.Add(new Command("banip", "ban", BanIP));
-=======
-            commands.Add(new Command("unban", "unban", UnBan));
-            commands.Add(new Command("unbanip", "unbanip", UnBanIP));
->>>>>>> 5ee04572
-            commands.Add(new Command("off", "maintenance", Off));
-            commands.Add(new Command("reload", "cfg", Reload));
-            commands.Add(new Command("dropmeteor", "causeevents", DropMeteor));
-            commands.Add(new Command("star", "causeevents", Star));
-            commands.Add(new Command("bloodmoon", "causeevents", Bloodmoon));
-            commands.Add(new Command("eater", "spawnboss", Eater));
-            commands.Add(new Command("eye", "spawnboss", Eye));
-            commands.Add(new Command("skeletron", "spawnboss", Skeletron));
-            commands.Add(new Command("hardcore", "spawnboss", Hardcore));
-            commands.Add(new Command("invade", "causeevents", Invade));
-            commands.Add(new Command("password", "cfg", Password));
-            commands.Add(new Command("save", "cfg", Save));
-            commands.Add(new Command("home", "tp", Home));
-            commands.Add(new Command("spawn", "tp", Spawn));
-            commands.Add(new Command("tp", "tp", TP));
-            commands.Add(new Command("tphere", "tp", TPHere));
-            commands.Add(new Command("spawnmob", "spawnmob", SpawnMob));
-            commands.Add(new Command("butcher", "cheat", Butcher));
-            commands.Add(new Command("maxspawns", "cfg", MaxSpawns));
-            commands.Add(new Command("spawnrate", "cfg", SpawnRate));
-            commands.Add(new Command("time", "cfg", Time));
-            commands.Add(new Command("help", "", Help));
-            commands.Add(new Command("slap", "pvpfun", Slap));
-            commands.Add(new Command("off-nosave", "maintenance", OffNoSave));
-            commands.Add(new Command("protectspawn", "editspawn", ProtectSpawn));
-            commands.Add(new Command("debug-config", "cfg", DebugConfiguration));
-            commands.Add(new Command("playing", "", Playing));
-            commands.Add(new Command("auth", "", AuthToken));
-            commands.Add(new Command("me", "", ThirdPerson));
-            commands.Add(new Command("p", "", PartyChat));
-            if (ConfigurationManager.distributationAgent != "terraria-online")
-            {
-                commands.Add(new Command("kill", "kill", Kill));
-                commands.Add(new Command("item", "cheat", Item));
-                commands.Add(new Command("give", "cheat", Give));
-                commands.Add(new Command("heal", "cheat", Heal));
-            }
-        }
-
-        #region Command Methods
-
-        public static void PartyChat(CommandArgs args)
-        {
-            int playerTeam = Main.player[args.PlayerID].team;
-            if (playerTeam != 0)
-            {
-                string msg = "<" + Main.player[args.PlayerID].name + "> " + args.Message.Remove(0, 3);
-                for (int i = 0; i < Main.player.Length; i++)
-                {
-                    if (Main.player[i].team == Main.player[args.PlayerID].team)
-                    {
-                        Tools.SendMessage(i, msg, new float[] { (float)Main.teamColor[playerTeam].R, (float)Main.teamColor[playerTeam].G, (float)Main.teamColor[playerTeam].B });
-                    }
-                }
-            }
-            else
-            {
-                Tools.SendMessage(args.PlayerID, "You are not in a party!", new float[] { 255f, 240f, 20f });
-            }
-        }
-
-        public static void ThirdPerson(CommandArgs args)
-        {
-            string msg = args.Message.Remove(0, 3);
-            Tools.Broadcast("*" + Tools.FindPlayer(args.PlayerID) + " " + msg, new float[] { 205, 133, 63 });
-        }
-
-        public static void Playing(CommandArgs args)
-        {
-            Tools.SendMessage(args.PlayerID, Tools.GetPlayers());
-        }
-
-        public static void DebugConfiguration(CommandArgs args)
-        {
-            int ply = args.PlayerID;
-            Tools.SendMessage(ply, "TShock Config:");
-            string lineOne = "";
-            lineOne += "KickCheater : " + ConfigurationManager.kickCheater + ", ";
-            lineOne += "BanCheater : " + ConfigurationManager.banCheater + ", ";
-            lineOne += "KickGriefer : " + ConfigurationManager.kickGriefer + ", ";
-            lineOne += "BanGriefer : " + ConfigurationManager.banGriefer;
-            Tools.SendMessage(ply, lineOne, new[] { 255f, 255f, 0f });
-            string lineTwo = "";
-            lineTwo += "BanTnt : " + ConfigurationManager.banTnt + ", ";
-            lineTwo += "KickTnt : " + ConfigurationManager.kickTnt + ", ";
-            lineTwo += "BanBoom : " + ConfigurationManager.banBoom + ", ";
-            lineTwo += "KickBoom : " + ConfigurationManager.kickBoom;
-            Tools.SendMessage(ply, lineTwo, new[] { 255f, 255f, 0f });
-            string lineThree = "";
-            lineThree += "InvMultiplier : " + ConfigurationManager.invasionMultiplier + ", ";
-            lineThree += "ProtectS : " + ConfigurationManager.spawnProtect + ", ";
-            lineThree += "ProtectR : " + ConfigurationManager.spawnProtectRadius + ", ";
-            lineThree += "DMS : " + ConfigurationManager.defaultMaxSpawns + ", ";
-            lineThree += "SpawnRate: " + ConfigurationManager.defaultSpawnRate;
-            Tools.SendMessage(ply, lineThree, new[] { 255f, 255f, 0f });
-            string lineFour = "";
-            lineFour += "MaxSlots : " + ConfigurationManager.maxSlots + ", ";
-            Tools.SendMessage(ply, lineFour, new[] { 255f, 255f, 0f });
-        }
-
-        public static void Kick(CommandArgs args)
-        {
-            string plStr = args.Message.Remove(0, 5).Trim().TrimEnd('"').TrimStart('"');
-            int ply = args.PlayerID;
-            int player = Tools.FindPlayer(plStr);
-            if (!(player == -1 || player == -2 || plStr == ""))
-            {
-                if (!TShock.players[Tools.FindPlayer(plStr)].group.HasPermission("immunetokick"))
-                {
-                    Tools.Kick(player, "You were kicked.");
-                    Tools.Broadcast(Tools.FindPlayer(player) + " was kicked by " + Tools.FindPlayer(ply));
-                }
-                else
-                    Tools.SendMessage(ply, "You can't kick another admin!", new[] { 255f, 0f, 0f });
-            }
-            else if (Tools.FindPlayer(plStr) == -2)
-                Tools.SendMessage(ply, "More than one player matched!", new[] { 255f, 0f, 0f });
-            else
-                Tools.SendMessage(ply, "Invalid player!", new[] { 255f, 0f, 0f });
-        }
-
-        public static void BanIP(CommandArgs args)
-        {
-            if (args.Message.Split(' ').Length == 2)
-            {
-                string ip = args.Message.Split(' ')[1];
-                TShock.Bans.AddBan(ip, "", "Manually added IP address ban.");
-            } else if (args.Message.Split(' ').Length > 2)
-            {
-                string reason = "";
-                for (int i = 2; i > args.Message.Split(' ').Length;i++)
-                {
-                    reason += args.Message.Split(' ')[i];
-                }
-                string ip = args.Message.Split(' ')[1];
-                TShock.Bans.AddBan(ip, "", reason);
-            }
-            else
-            {
-                Tools.SendMessage(args.PlayerID, "Syntax: /banip <ip> <reason>");
-            }
-        }
-
-        public static void Ban(CommandArgs args)
-        {
-            string plStr = args.Message.Remove(0, 4).Trim().TrimEnd('"').TrimStart('"').Split(' ')[0];
-            string[] reason = plStr.Split(' ');
-            string banReason = "";
-            for (int i = 0; i < reason.Length; i++)
-            {
-                if (reason[i].Contains("\""))
-                    reason[i] = "";
-            }
-            for (int i = 0; i < reason.Length; i++)
-            {
-                banReason += reason[i];
-            }
-            int adminplr = args.PlayerID;
-            int player = Tools.FindPlayer(plStr);
-            if (!(player == -1 || player == -2 || plStr == ""))
-            {
-                if (!TShock.players[Tools.FindPlayer(plStr)].group.HasPermission("immunetoban"))
-                {
-                    TShock.Bans.AddBan(Tools.GetPlayerIP(player), Main.player[player].name);
-                    Tools.Kick(player, "You were banned.");
-                    Tools.Broadcast(Tools.FindPlayer(adminplr) + " banned " + Tools.FindPlayer(player) + " with reason " + reason + "!");
-                }
-                else
-                    Tools.SendMessage(adminplr, "You can't ban another admin!", new[] { 255f, 0f, 0f });
-            }
-            else if (Tools.FindPlayer(plStr) == -2)
-                Tools.SendMessage(adminplr, "More than one player matched!", new[] { 255f, 0f, 0f });
-            else
-                Tools.SendMessage(adminplr, "Invalid player!", new[] { 255f, 0f, 0f });
-        }
-
-        public static void UnBan(CommandArgs args)
-        {
-            string plStr = args.Message.Remove(0, 6);
-            int adminplr = args.PlayerID;
-            var ban = TShock.Bans.GetBanByName(plStr);
-            if (ban != null)
-            {
-                TShock.Bans.RemoveBan(ban);
-                Tools.SendMessage(adminplr, string.Format("Unbanned {0} ({1})!", ban.Name, ban.IP), new[] { 255f, 0f, 0f });
-            }
-            else
-            {
-                Tools.SendMessage(adminplr, "Invalid player!", new[] { 255f, 0f, 0f });
-            }
-        }
-
-        public static void UnBanIP(CommandArgs args)
-        {
-            string plStr = args.Message.Remove(0, 8);
-            int adminplr = args.PlayerID;
-            var ban = TShock.Bans.GetBanByIp(plStr);
-            if (ban != null)
-            {
-                TShock.Bans.RemoveBan(ban);
-                Tools.SendMessage(adminplr, string.Format("Unbanned {0} ({1})!", ban.Name, ban.IP), new[] { 255f, 0f, 0f });
-            }
-            else
-            {
-                Tools.SendMessage(adminplr, "Invalid player!", new[] { 255f, 0f, 0f });
-            }
-        }
-
-        public static void Off(CommandArgs args)
-        {
-            for (int player = 0; player < Main.maxPlayers; player++)
-            {
-                if (Main.player[player].active)
-                {
-                    Tools.Kick(player, "Server shutting down!");
-                }
-            }
-            WorldGen.saveWorld();
-            Netplay.disconnect = true;
-        }
-
-        public static void OffNoSave(CommandArgs args)
-        {
-            Netplay.disconnect = true;
-        }
-
-        public static void Reload(CommandArgs args)
-        {
-            FileTools.SetupConfig();
-            Tools.SendMessage(args.PlayerID, "Configuration reload complete. Some changes may require server restart.");
-        }
-
-        public static void DropMeteor(CommandArgs args)
-        {
-            WorldGen.spawnMeteor = false;
-            WorldGen.dropMeteor();
-        }
-
-        public static void Star(CommandArgs args)
-        {
-            int penis56 = 12;
-            int penis57 = Main.rand.Next(Main.maxTilesX - 50) + 100;
-            penis57 *= 0x10;
-            int penis58 = Main.rand.Next((int)(Main.maxTilesY * 0.05)) * 0x10;
-            Vector2 vector = new Vector2(penis57, penis58);
-            float speedX = Main.rand.Next(-100, 0x65);
-            float speedY = Main.rand.Next(200) + 100;
-            float penis61 = (float)Math.Sqrt(((speedX * speedX) + (speedY * speedY)));
-            penis61 = (penis56) / penis61;
-            speedX *= penis61;
-            speedY *= penis61;
-            Projectile.NewProjectile(vector.X, vector.Y, speedX, speedY, 12, 0x3e8, 10f, Main.myPlayer);
-        }
-
-        public static void Bloodmoon(CommandArgs args)
-        {
-            int ply = args.PlayerID;
-            Tools.Broadcast(Tools.FindPlayer(ply) + " turned on blood moon.");
-            Main.bloodMoon = true;
-            Main.time = 0;
-            Main.dayTime = false;
-            NetMessage.SendData(18, -1, -1, "", 0, 0, Main.sunModY, Main.moonModY);
-            NetMessage.syncPlayers();
-        }
-
-        public static void Eater(CommandArgs args)
-        {
-            int x = args.PlayerX;
-            int y = args.PlayerY;
-            int ply = args.PlayerID;
-            Tools.NewNPC((int)ConfigurationManager.NPCList.WORLD_EATER, x, y, ply);
-            Tools.Broadcast(Tools.FindPlayer(ply) + " has spawned an eater of worlds!");
-        }
-
-        public static void Eye(CommandArgs args)
-        {
-            int x = args.PlayerX;
-            int y = args.PlayerY;
-            int ply = args.PlayerID;
-            Tools.NewNPC((int)ConfigurationManager.NPCList.EYE, x, y, ply);
-            Tools.Broadcast(Tools.FindPlayer(ply) + " has spawned an eye!");
-        }
-
-        public static void Skeletron(CommandArgs args)
-        {
-            int x = args.PlayerX;
-            int y = args.PlayerY;
-            int ply = args.PlayerID;
-            Tools.NewNPC((int)ConfigurationManager.NPCList.SKELETRON, x, y, ply);
-            Tools.Broadcast(Tools.FindPlayer(ply) + " has spawned skeletron!");
-        }
-
-        public static void Hardcore(CommandArgs args)
-        {
-            int x = args.PlayerX;
-            int y = args.PlayerY;
-            int ply = args.PlayerID;
-            for (int i = 0; i <= 2; i++)
-            {
-                Tools.NewNPC(i, x, y, ply);
-            }
-            Tools.Broadcast(Tools.FindPlayer(ply) + " has spawned all 3 bosses!");
-        }
-
-        public static void Invade(CommandArgs args)
-        {
-            int ply = args.PlayerID;
-            if (Main.invasionSize <= 0)
-            {
-                Tools.Broadcast(Main.player[ply].name + " has started an invasion.");
-                TShock.StartInvasion();
-            }
-            else
-            {
-                Tools.Broadcast(Main.player[ply].name + " has ended an invasion.");
-                Main.invasionSize = 0;
-            }
-        }
-
-        public static void Password(CommandArgs args)
-        {
-            int ply = args.PlayerID;
-            string passwd = args.Message.Remove(0, 9).Trim();
-            Netplay.password = passwd;
-            Tools.SendMessage(ply, "Server password changed to: " + passwd);
-        }
-
-        public static void Save(CommandArgs args)
-        {
-            int ply = args.PlayerID;
-            WorldGen.saveWorld();
-            Tools.SendMessage(ply, "World saved.");
-        }
-
-        public static void Home(CommandArgs args)
-        {
-            int ply = args.PlayerID;
-            TShock.Teleport(ply, Main.player[args.PlayerID].SpawnX * 16 + 8 - Main.player[ply].width / 2,
-                            Main.player[args.PlayerID].SpawnY * 16 - Main.player[ply].height);
-            Tools.SendMessage(ply, "Teleported to your spawnpoint.");
-        }
-
-        public static void Spawn(CommandArgs args)
-        {
-            int ply = args.PlayerID;
-            TShock.Teleport(ply, Main.spawnTileX * 16 + 8 - Main.player[ply].width / 2,
-                            Main.spawnTileY * 16 - Main.player[ply].height);
-            Tools.SendMessage(ply, "Teleported to the map's spawnpoint.");
-        }
-
-        public static void AuthToken(CommandArgs args)
-        {
-            if (ConfigurationManager.authToken == 0)
-            {
-                return;
-            }
-            int givenCode = Convert.ToInt32(args.Message.Remove(0, 5));
-            if (givenCode == ConfigurationManager.authToken)
-            {
-                TextWriter tw = new StreamWriter(FileTools.SaveDir + "users.txt", true);
-                tw.Write("\n" +
-                         Tools.GetRealIP(
-                             Convert.ToString(Netplay.serverSock[args.PlayerID].tcpClient.Client.RemoteEndPoint)) +
-                         " superadmin");
-                Tools.SendMessage(args.PlayerID, "SuperAdmin authenticated. Please re-connect using the same IP.");
-                ConfigurationManager.authToken = 0;
-                tw.Close();
-            }
-        }
-
-        public static void TP(CommandArgs args)
-        {
-            int ply = args.PlayerID;
-            string player = args.Message.Remove(0, 3).Trim().TrimEnd('"').TrimStart('"');
-            if (Tools.FindPlayer(player) != -1 && Tools.FindPlayer(player) != -2 && player != "")
-            {
-                TShock.Teleport(ply, Main.player[Tools.FindPlayer(player)].position.X,
-                                Main.player[Tools.FindPlayer(player)].position.Y);
-                Tools.SendMessage(ply, "Teleported to " + player);
-            }
-            else
-                Tools.SendMessage(ply, "Invalid player!", new[] { 255f, 0f, 0f });
-        }
-
-        public static void TPHere(CommandArgs args)
-        {
-            int ply = args.PlayerID;
-            string player = args.Message.Remove(0, 7).Trim().TrimEnd('"').TrimStart('"');
-            if (Tools.FindPlayer(player) != -1 && Tools.FindPlayer(player) != -2 && player != "")
-            {
-                TShock.Teleport(Tools.FindPlayer(player), Main.player[ply].position.X, Main.player[ply].position.Y);
-                Tools.SendMessage(Tools.FindPlayer(player), "You were teleported to " + Tools.FindPlayer(ply) + ".");
-                Tools.SendMessage(ply, "You brought " + player + " here.");
-            }
-            else
-                Tools.SendMessage(ply, "Invalid player!", new[] { 255f, 0f, 0f });
-        }
-
-        public static void SpawnMob(CommandArgs args)
-        {
-            int x = args.PlayerX;
-            int y = args.PlayerY;
-            var msgargs = Regex.Split(args.Message, "(?<=^[^\"]*(?:\"[^\"]*\"[^\"]*)*) (?=(?:[^\"]*\"[^\"]*\")*[^\"]*$)");
-            if (msgargs.Length >= 2 && msgargs.Length <= 3)
-            {
-                for (int i = 1; i < msgargs.Length; i++)
-                    msgargs[i] = ((msgargs[i].TrimEnd('"')).TrimStart('"'));
-                string inputtype = "";
-                int amount = 1;
-                int npcid = -1;
-                int type = -1;
-                inputtype = msgargs[1];
-                if (msgargs.Length == 3)
-                    int.TryParse(msgargs[2], out amount);
-
-                if (!int.TryParse(inputtype, out type))
-                    type = TShock.GetNPCID(inputtype);
-                if (type >= 1 && type <= 45)
-                {
-                    for (int i = 0; i < amount; i++)
-                        npcid = NPC.NewNPC(x, y, type, 0);
-                    Tools.Broadcast(string.Format("{0} was spawned {1} time(s).", Main.npc[npcid].name, amount));
-                    ;
-                }
-            }
-            else
-                Tools.SendMessage(args.PlayerID, "Invalid syntax! Proper syntax: /spawnmob <mob name/id> [amount]",
-                                  new[] { 255f, 0f, 0f });
-        }
-
-        public static void Item(CommandArgs args)
-        {
-            var msgargs =
-                Regex.Split(args.Message, "(?<=^[^\"]*(?:\"[^\"]*\"[^\"]*)*) (?=(?:[^\"]*\"[^\"]*\")*[^\"]*$)")[1];
-            int ply = args.PlayerID;
-            bool flag = false;
-            if (msgargs.Length >= 2)
-            {
-                msgargs = ((msgargs.TrimEnd('"')).TrimStart('"'));
-                int type = 0;
-                if (!int.TryParse(msgargs, out type))
-                    type = TShock.GetItemID(msgargs);
-                if (type >= 1 && type <= 238)
-                {
-                    for (int i = 0; i < 40; i++)
-                    {
-                        if (!Main.player[ply].inventory[i].active)
-                        {
-                            //Main.player[ply].inventory[i].SetDefaults(type);
-                            //Main.player[ply].inventory[i].stack = Main.player[ply].inventory[i].maxStack;
-                            int id = Terraria.Item.NewItem(0, 0, 0, 0, type, 1, true);
-                            Main.item[id].position.X = args.PlayerX;
-                            Main.item[id].position.Y = args.PlayerY;
-                            Main.item[id].stack = Main.item[id].maxStack;
-                            //TShock.SendDataAll(21, -1, "", id);
-                            NetMessage.SendData(21, -1, -1, "", id, 0f, 0f, 0f);
-                            Tools.SendMessage(ply, "Got some " + Main.item[id].name + ".");
-                            //TShock.UpdateInventories();
-                            flag = true;
-                            break;
-                        }
-                    }
-                    if (!flag)
-                        Tools.SendMessage(args.PlayerID, "You don't have free slots!", new[] { 255f, 0f, 0f });
-                }
-                else
-                    Tools.SendMessage(args.PlayerID, "Invalid item type!", new[] { 255f, 0f, 0f });
-            }
-            else
-                Tools.SendMessage(args.PlayerID, "Invalid syntax! Proper syntax: /item <item name/id>",
-                                  new[] { 255f, 0f, 0f });
-        }
-
-        public static void Give(CommandArgs args)
-        {
-            var msgargs = Regex.Split(args.Message, "(?<=^[^\"]*(?:\"[^\"]*\"[^\"]*)*) (?=(?:[^\"]*\"[^\"]*\")*[^\"]*$)");
-            int ply = args.PlayerID;
-            bool flag = false;
-            if (msgargs.Length == 3)
-            {
-                for (int i = 1; i < msgargs.Length; i++)
-                    msgargs[i] = ((msgargs[i].TrimEnd('"')).TrimStart('"'));
-                int type = 0;
-                int player = -1;
-                if (!int.TryParse(msgargs[1], out type))
-                    type = TShock.GetItemID(msgargs[1]);
-                if (type >= 1 && type <= 238)
-                {
-                    player = Tools.FindPlayer(msgargs[2]);
-                    if (player != -1)
-                    {
-                        for (int i = 0; i < 40; i++)
-                        {
-                            if (!Main.player[player].inventory[i].active)
-                            {
-                                //Main.player[player].inventory[i].SetDefaults(type);
-                                //Main.player[player].inventory[i].stack = Main.player[player].inventory[i].maxStack;
-                                int id = Terraria.Item.NewItem(0, 0, 0, 0, type, 1, true);
-                                Main.item[id].position.X = Main.player[player].position.X;
-                                Main.item[id].position.Y = Main.player[player].position.Y;
-                                Main.item[id].stack = Main.item[id].maxStack;
-                                //TShock.SendDataAll(21, -1, "", id);
-                                NetMessage.SendData(21, -1, -1, "", id, 0f, 0f, 0f);
-                                Tools.SendMessage(ply,
-                                                  string.Format("Gave {0} some {1}.", msgargs[2], Main.item[id].name));
-                                Tools.SendMessage(player,
-                                                  string.Format("{0} gave you some {1}.", Tools.FindPlayer(ply),
-                                                                Main.item[id].name));
-                                //TShock.UpdateInventories();
-                                flag = true;
-                                break;
-                            }
-                        }
-                        if (!flag)
-                            Tools.SendMessage(args.PlayerID, "Player does not have free slots!", new[] { 255f, 0f, 0f });
-                    }
-                    else
-                        Tools.SendMessage(args.PlayerID, "Invalid player!", new[] { 255f, 0f, 0f });
-                }
-                else
-                    Tools.SendMessage(args.PlayerID, "Invalid item type!", new[] { 255f, 0f, 0f });
-            }
-            else
-                Tools.SendMessage(args.PlayerID, "Invalid syntax! Proper syntax: /give <item type/id> <player>",
-                                  new[] { 255f, 0f, 0f });
-        }
-
-        public static void Heal(CommandArgs args)
-        {
-            int ply = args.PlayerID;
-            int x = args.PlayerX;
-            int y = args.PlayerY;
-            var msgargs = Regex.Split(args.Message, "(?<=^[^\"]*(?:\"[^\"]*\"[^\"]*)*) (?=(?:[^\"]*\"[^\"]*\")*[^\"]*$)");
-            int player = ply;
-            if (msgargs.Length == 2)
-                player = Tools.FindPlayer((msgargs[1].TrimEnd('"')).TrimStart('"'));
-            if (player != ply && player >= 0)
-            {
-                Tools.SendMessage(ply, string.Format("You just healed {0}", (msgargs[1].TrimEnd('"')).TrimStart('"')));
-                Tools.SendMessage(player, string.Format("{0} just healed you!", Tools.FindPlayer(ply)));
-                x = (int)Main.player[player].position.X;
-                y = (int)Main.player[player].position.Y;
-            }
-            else
-                Tools.SendMessage(ply, "You just got healed!");
-            for (int i = 0; i < 20; i++)
-            {
-                int itemid = Terraria.Item.NewItem(1, 1, 1, 1, 58);
-                Main.item[itemid].position.X = x;
-                Main.item[itemid].position.Y = y;
-                NetMessage.SendData(21, -1, -1, "", itemid, 0f, 0f, 0f);
-            }
-        }
-
-        public static void Butcher(CommandArgs args)
-        {
-            int killcount = 0;
-            for (int i = 0; i < Main.npc.Length; i++)
-            {
-                if (Main.npc[i].townNPC || !Main.npc[i].active)
-                    continue;
-                else
-                {
-                    Main.npc[i].StrikeNPC(99999, 90f, 1);
-                    NetMessage.SendData(28, -1, -1, "", i, 99999, 90f, 1);
-                    killcount++;
-                }
-            }
-            Tools.Broadcast("Killed " + killcount + " NPCs.");
-        }
-
-        public static void MaxSpawns(CommandArgs args)
-        {
-            int ply = args.PlayerID;
-            int amount = Convert.ToInt32(args.Message.Remove(0, 10));
-            int.TryParse(args.Message.Remove(0, 10), out amount);
-            NPC.defaultMaxSpawns = amount;
-            Tools.Broadcast(Tools.FindPlayer(ply) + " changed the maximum spawns to: " + amount);
-        }
-
-        public static void SpawnRate(CommandArgs args)
-        {
-            int ply = args.PlayerID;
-            int amount = Convert.ToInt32(args.Message.Remove(0, 10));
-            int.TryParse(args.Message.Remove(0, 10), out amount);
-            NPC.defaultSpawnRate = amount;
-            Tools.Broadcast(Tools.FindPlayer(ply) + " changed the spawn rate to: " + amount);
-        }
-
-        public static void Help(CommandArgs args)
-        {
-            int ply = args.PlayerID;
-            Tools.SendMessage(ply, "TShock Commands:");
-            string tempstring = "";
-            int page = 1;
-            if (args.Message.Split(' ').Length == 2)
-                int.TryParse(args.Message.Split(' ')[1], out page);
-            List<Command> cmdlist = new List<Command>();
-            for (int j = 0; j < commands.Count; j++)
-            {
-                if (commands[j].CanRun(TShock.players[args.PlayerID]))
-                {
-                    cmdlist.Add(commands[j]);
-                }
-            }
-            if (cmdlist.Count > (15 * (page - 1)))
-            {
-                for (int j = (15 * (page - 1)); j < (15 * page); j++)
-                {
-                    tempstring += "/" + cmdlist[j].Name() + ", ";
-                    if (j == cmdlist.Count - 1)
-                    {
-                        Tools.SendMessage(ply, tempstring.TrimEnd(new[] { ' ', ',' }), new[] { 255f, 255f, 0f });
-                        break;
-                    }
-                    if ((j + 1) % 5 == 0)
-                    {
-                        Tools.SendMessage(ply, tempstring.TrimEnd(new[] { ' ', ',' }), new[] { 255f, 255f, 0f });
-                        tempstring = "";
-                    }
-                }
-            }
-            if (cmdlist.Count > (15 * page))
-            {
-                Tools.SendMessage(ply, "Type /help " + (page + 1) + " for more commands.", new[] { 255f, 0f, 255f });
-            }
-        }
-
-        public static void Time(CommandArgs args)
-        {
-            var arg = args.Message.Split(' ');
-            if (arg.Length == 2)
-            {
-                if (arg[1] == "day")
-                {
-                    Main.time = 0;
-                    Main.dayTime = true;
-                    NetMessage.SendData(18, -1, -1, "", 0, 0, Main.sunModY, Main.moonModY);
-                    NetMessage.syncPlayers();
-                    Tools.Broadcast(Tools.FindPlayer(args.PlayerID) + " set time to day.");
-                }
-                else if (arg[1] == "night")
-                {
-                    Main.time = 0;
-                    Main.dayTime = false;
-                    NetMessage.SendData(18, -1, -1, "", 0, 0, Main.sunModY, Main.moonModY);
-                    NetMessage.syncPlayers();
-                    Tools.Broadcast(Tools.FindPlayer(args.PlayerID) + " set time to night.");
-                }
-                else if (arg[1] == "dusk")
-                {
-                    Main.dayTime = false;
-                    Main.time = 0.0;
-                    NetMessage.SendData(18, -1, -1, "", 0, 0, Main.sunModY, Main.moonModY);
-                    NetMessage.syncPlayers();
-                    Tools.Broadcast(Tools.FindPlayer(args.PlayerID) + " set time to dusk.");
-                }
-                else if (arg[1] == "noon")
-                {
-                    Main.dayTime = true;
-                    Main.time = 27000.0;
-                    NetMessage.SendData(18, -1, -1, "", 0, 0, Main.sunModY, Main.moonModY);
-                    NetMessage.syncPlayers();
-                    Tools.Broadcast(Tools.FindPlayer(args.PlayerID) + " set time to noon.");
-                }
-                else if (arg[1] == "midnight")
-                {
-                    Main.dayTime = false;
-                    Main.time = 16200.0;
-                    NetMessage.SendData(18, -1, -1, "", 0, 0, Main.sunModY, Main.moonModY);
-                    NetMessage.syncPlayers();
-                    Tools.Broadcast(Tools.FindPlayer(args.PlayerID) + " set time to midnight.");
-                }
-                else
-                    Tools.SendMessage(args.PlayerID, "Invalid syntax! Proper syntax: /time <day/night/dusk/noon/midnight>",
-                                      new[] { 255f, 0f, 0f });
-            }
-            else
-                Tools.SendMessage(args.PlayerID, "Invalid syntax! Proper syntax: /time <day/night/dusk/noon/midnight>",
-                                  new[] { 255f, 0f, 0f });
-        }
-
-        public static void Kill(CommandArgs args)
-        {
-            var msgargs = Regex.Split(args.Message, "(?<=^[^\"]*(?:\"[^\"]*\"[^\"]*)*) (?=(?:[^\"]*\"[^\"]*\")*[^\"]*$)");
-            if (msgargs.Length == 2)
-            {
-                int player = -1;
-                player = Tools.FindPlayer((msgargs[1].TrimEnd('"')).TrimStart('"'));
-                Tools.SendMessage(args.PlayerID, "You just killed " + Tools.FindPlayer(player) + "!");
-                Tools.SendMessage(player, Tools.FindPlayer(args.PlayerID) + " just killed you!");
-                TShock.KillMe(player);
-            }
-        }
-
-        public static void Slap(CommandArgs args)
-        {
-            var msgargs = Regex.Split(args.Message, "(?<=^[^\"]*(?:\"[^\"]*\"[^\"]*)*) (?=(?:[^\"]*\"[^\"]*\")*[^\"]*$)");
-            for (int i = 0; i < msgargs.Length; i++)
-                msgargs[i] = (msgargs[i].TrimStart('"')).TrimEnd('"');
-            if (msgargs.Length == 1)
-                Tools.SendMessage(args.PlayerID, "Invalid syntax! Proper syntax: /slap <player> [dmg]",
-                                  new[] { 255f, 0f, 0f });
-            else if (msgargs.Length == 2)
-            {
-                int player = Tools.FindPlayer(msgargs[1]);
-                if (player == -1)
-                    Tools.SendMessage(args.PlayerID, "Invalid player!", new[] { 255f, 0f, 0f });
-                else
-                {
-                    NetMessage.SendData(26, -1, -1, "", player, ((new Random()).Next(1, 20)), 5, (float)0);
-                    Tools.Broadcast(Tools.FindPlayer(args.PlayerID) + " slapped " + Tools.FindPlayer(player) +
-                                    " for 5 damage.");
-                }
-            }
-            else if (msgargs.Length == 3)
-            {
-                int player = Tools.FindPlayer(msgargs[1]);
-                int damage = 5;
-                int.TryParse(msgargs[2], out damage);
-                if (player == -1)
-                    Tools.SendMessage(args.PlayerID, "Invalid player!", new[] { 255f, 0f, 0f });
-                else
-                {
-                    NetMessage.SendData(26, -1, -1, "", player, ((new Random()).Next(-1, 1)), damage, (float)0);
-                    Tools.Broadcast(Tools.FindPlayer(args.PlayerID) + " slapped " + Tools.FindPlayer(player) + " for " +
-                                    damage + " damage.");
-                }
-            }
-            else
-                Tools.SendMessage(args.PlayerID, "Invalid syntax! Proper syntax: /slap <player> [dmg]",
-                                  new[] { 255f, 0f, 0f });
-        }
-
-        public static void ProtectSpawn(CommandArgs args)
-        {
-            ConfigurationManager.spawnProtect = (ConfigurationManager.spawnProtect == false);
-            Tools.SendMessage(args.PlayerID,
-                              "Spawn is now " + (ConfigurationManager.spawnProtect ? "protected" : "open") + ".");
-        }
-
-        #endregion Command Methods
-    }
+﻿using System;
+using System.Collections.Generic;
+using System.IO;
+using System.Text.RegularExpressions;
+using Microsoft.Xna.Framework;
+using Terraria;
+
+namespace TShockAPI
+{
+    public class Commands
+    {
+        public delegate void CommandDelegate(CommandArgs args);
+
+        public static List<Command> commands = new List<Command>();
+
+        public struct CommandArgs
+        {
+            public string Message;
+            public int PlayerX;
+            public int PlayerY;
+            public int PlayerID;
+
+            public CommandArgs(string message, int x, int y, int id)
+            {
+                Message = message;
+                PlayerX = x;
+                PlayerY = y;
+                PlayerID = id;
+            }
+        }
+
+        public class Command
+        {
+            private string name;
+            private string permission;
+            private CommandDelegate command;
+
+            public Command(string cmdName, string permissionNeeded, CommandDelegate cmd)
+            {
+                name = cmdName;
+                permission = permissionNeeded;
+                command = cmd;
+            }
+
+            public bool Run(string msg, TSPlayer ply)
+            {
+                if (!ply.group.HasPermission(permission))
+                {
+                    return false;
+                }
+
+                CommandArgs args = new CommandArgs();
+                args.Message = msg;
+                args.PlayerX = (int)ply.GetPlayer().position.X;
+                args.PlayerY = (int)ply.GetPlayer().position.Y;
+                args.PlayerID = ply.GetPlayerID();
+
+                command(args);
+                return true;
+            }
+
+            public string Name()
+            {
+                return name;
+            }
+
+            public bool CanRun(TSPlayer ply)
+            {
+                if (!ply.group.HasPermission(permission))
+                {
+                    return false;
+                }
+                return true;
+            }
+        }
+
+        public static void InitCommands()
+        {
+            commands.Add(new Command("kick", "kick", Kick));
+            commands.Add(new Command("ban", "ban", Ban));
+            commands.Add(new Command("banip", "ban", BanIP));
+            commands.Add(new Command("unban", "unban", UnBan));
+            commands.Add(new Command("unbanip", "unbanip", UnBanIP));
+            commands.Add(new Command("off", "maintenance", Off));
+            commands.Add(new Command("reload", "cfg", Reload));
+            commands.Add(new Command("dropmeteor", "causeevents", DropMeteor));
+            commands.Add(new Command("star", "causeevents", Star));
+            commands.Add(new Command("bloodmoon", "causeevents", Bloodmoon));
+            commands.Add(new Command("eater", "spawnboss", Eater));
+            commands.Add(new Command("eye", "spawnboss", Eye));
+            commands.Add(new Command("skeletron", "spawnboss", Skeletron));
+            commands.Add(new Command("hardcore", "spawnboss", Hardcore));
+            commands.Add(new Command("invade", "causeevents", Invade));
+            commands.Add(new Command("password", "cfg", Password));
+            commands.Add(new Command("save", "cfg", Save));
+            commands.Add(new Command("home", "tp", Home));
+            commands.Add(new Command("spawn", "tp", Spawn));
+            commands.Add(new Command("tp", "tp", TP));
+            commands.Add(new Command("tphere", "tp", TPHere));
+            commands.Add(new Command("spawnmob", "spawnmob", SpawnMob));
+            commands.Add(new Command("butcher", "cheat", Butcher));
+            commands.Add(new Command("maxspawns", "cfg", MaxSpawns));
+            commands.Add(new Command("spawnrate", "cfg", SpawnRate));
+            commands.Add(new Command("time", "cfg", Time));
+            commands.Add(new Command("help", "", Help));
+            commands.Add(new Command("slap", "pvpfun", Slap));
+            commands.Add(new Command("off-nosave", "maintenance", OffNoSave));
+            commands.Add(new Command("protectspawn", "editspawn", ProtectSpawn));
+            commands.Add(new Command("debug-config", "cfg", DebugConfiguration));
+            commands.Add(new Command("playing", "", Playing));
+            commands.Add(new Command("auth", "", AuthToken));
+            commands.Add(new Command("me", "", ThirdPerson));
+            commands.Add(new Command("p", "", PartyChat));
+            if (ConfigurationManager.distributationAgent != "terraria-online")
+            {
+                commands.Add(new Command("kill", "kill", Kill));
+                commands.Add(new Command("item", "cheat", Item));
+                commands.Add(new Command("give", "cheat", Give));
+                commands.Add(new Command("heal", "cheat", Heal));
+            }
+        }
+
+        #region Command Methods
+
+        public static void PartyChat(CommandArgs args)
+        {
+            int playerTeam = Main.player[args.PlayerID].team;
+            if (playerTeam != 0)
+            {
+                string msg = "<" + Main.player[args.PlayerID].name + "> " + args.Message.Remove(0, 3);
+                for (int i = 0; i < Main.player.Length; i++)
+                {
+                    if (Main.player[i].team == Main.player[args.PlayerID].team)
+                    {
+                        Tools.SendMessage(i, msg, new float[] { (float)Main.teamColor[playerTeam].R, (float)Main.teamColor[playerTeam].G, (float)Main.teamColor[playerTeam].B });
+                    }
+                }
+            }
+            else
+            {
+                Tools.SendMessage(args.PlayerID, "You are not in a party!", new float[] { 255f, 240f, 20f });
+            }
+        }
+
+        public static void ThirdPerson(CommandArgs args)
+        {
+            string msg = args.Message.Remove(0, 3);
+            Tools.Broadcast("*" + Tools.FindPlayer(args.PlayerID) + " " + msg, new float[] { 205, 133, 63 });
+        }
+
+        public static void Playing(CommandArgs args)
+        {
+            Tools.SendMessage(args.PlayerID, Tools.GetPlayers());
+        }
+
+        public static void DebugConfiguration(CommandArgs args)
+        {
+            int ply = args.PlayerID;
+            Tools.SendMessage(ply, "TShock Config:");
+            string lineOne = "";
+            lineOne += "KickCheater : " + ConfigurationManager.kickCheater + ", ";
+            lineOne += "BanCheater : " + ConfigurationManager.banCheater + ", ";
+            lineOne += "KickGriefer : " + ConfigurationManager.kickGriefer + ", ";
+            lineOne += "BanGriefer : " + ConfigurationManager.banGriefer;
+            Tools.SendMessage(ply, lineOne, new[] { 255f, 255f, 0f });
+            string lineTwo = "";
+            lineTwo += "BanTnt : " + ConfigurationManager.banTnt + ", ";
+            lineTwo += "KickTnt : " + ConfigurationManager.kickTnt + ", ";
+            lineTwo += "BanBoom : " + ConfigurationManager.banBoom + ", ";
+            lineTwo += "KickBoom : " + ConfigurationManager.kickBoom;
+            Tools.SendMessage(ply, lineTwo, new[] { 255f, 255f, 0f });
+            string lineThree = "";
+            lineThree += "InvMultiplier : " + ConfigurationManager.invasionMultiplier + ", ";
+            lineThree += "ProtectS : " + ConfigurationManager.spawnProtect + ", ";
+            lineThree += "ProtectR : " + ConfigurationManager.spawnProtectRadius + ", ";
+            lineThree += "DMS : " + ConfigurationManager.defaultMaxSpawns + ", ";
+            lineThree += "SpawnRate: " + ConfigurationManager.defaultSpawnRate;
+            Tools.SendMessage(ply, lineThree, new[] { 255f, 255f, 0f });
+            string lineFour = "";
+            lineFour += "MaxSlots : " + ConfigurationManager.maxSlots + ", ";
+            Tools.SendMessage(ply, lineFour, new[] { 255f, 255f, 0f });
+        }
+
+        public static void Kick(CommandArgs args)
+        {
+            string plStr = args.Message.Remove(0, 5).Trim().TrimEnd('"').TrimStart('"');
+            int ply = args.PlayerID;
+            int player = Tools.FindPlayer(plStr);
+            if (!(player == -1 || player == -2 || plStr == ""))
+            {
+                if (!TShock.players[Tools.FindPlayer(plStr)].group.HasPermission("immunetokick"))
+                {
+                    Tools.Kick(player, "You were kicked.");
+                    Tools.Broadcast(Tools.FindPlayer(player) + " was kicked by " + Tools.FindPlayer(ply));
+                }
+                else
+                    Tools.SendMessage(ply, "You can't kick another admin!", new[] { 255f, 0f, 0f });
+            }
+            else if (Tools.FindPlayer(plStr) == -2)
+                Tools.SendMessage(ply, "More than one player matched!", new[] { 255f, 0f, 0f });
+            else
+                Tools.SendMessage(ply, "Invalid player!", new[] { 255f, 0f, 0f });
+        }
+
+        public static void BanIP(CommandArgs args)
+        {
+            if (args.Message.Split(' ').Length == 2)
+            {
+                string ip = args.Message.Split(' ')[1];
+                TShock.Bans.AddBan(ip, "", "Manually added IP address ban.");
+            } else if (args.Message.Split(' ').Length > 2)
+            {
+                string reason = "";
+                for (int i = 2; i > args.Message.Split(' ').Length;i++)
+                {
+                    reason += args.Message.Split(' ')[i];
+                }
+                string ip = args.Message.Split(' ')[1];
+                TShock.Bans.AddBan(ip, "", reason);
+            }
+            else
+            {
+                Tools.SendMessage(args.PlayerID, "Syntax: /banip <ip> <reason>");
+            }
+        }
+
+        public static void Ban(CommandArgs args)
+        {
+            string plStr = args.Message.Remove(0, 4).Trim().TrimEnd('"').TrimStart('"').Split(' ')[0];
+            string[] reason = plStr.Split(' ');
+            string banReason = "";
+            for (int i = 0; i < reason.Length; i++)
+            {
+                if (reason[i].Contains("\""))
+                    reason[i] = "";
+            }
+            for (int i = 0; i < reason.Length; i++)
+            {
+                banReason += reason[i];
+            }
+            int adminplr = args.PlayerID;
+            int player = Tools.FindPlayer(plStr);
+            if (!(player == -1 || player == -2 || plStr == ""))
+            {
+                if (!TShock.players[Tools.FindPlayer(plStr)].group.HasPermission("immunetoban"))
+                {
+                    TShock.Bans.AddBan(Tools.GetPlayerIP(player), Main.player[player].name);
+                    Tools.Kick(player, "You were banned.");
+                    Tools.Broadcast(Tools.FindPlayer(adminplr) + " banned " + Tools.FindPlayer(player) + " with reason " + reason + "!");
+                }
+                else
+                    Tools.SendMessage(adminplr, "You can't ban another admin!", new[] { 255f, 0f, 0f });
+            }
+            else if (Tools.FindPlayer(plStr) == -2)
+                Tools.SendMessage(adminplr, "More than one player matched!", new[] { 255f, 0f, 0f });
+            else
+                Tools.SendMessage(adminplr, "Invalid player!", new[] { 255f, 0f, 0f });
+        }
+
+        public static void UnBan(CommandArgs args)
+        {
+            string plStr = args.Message.Remove(0, 6);
+            int adminplr = args.PlayerID;
+            var ban = TShock.Bans.GetBanByName(plStr);
+            if (ban != null)
+            {
+                TShock.Bans.RemoveBan(ban);
+                Tools.SendMessage(adminplr, string.Format("Unbanned {0} ({1})!", ban.Name, ban.IP), new[] { 255f, 0f, 0f });
+            }
+            else
+            {
+                Tools.SendMessage(adminplr, "Invalid player!", new[] { 255f, 0f, 0f });
+            }
+        }
+
+        public static void UnBanIP(CommandArgs args)
+        {
+            string plStr = args.Message.Remove(0, 8);
+            int adminplr = args.PlayerID;
+            var ban = TShock.Bans.GetBanByIp(plStr);
+            if (ban != null)
+            {
+                TShock.Bans.RemoveBan(ban);
+                Tools.SendMessage(adminplr, string.Format("Unbanned {0} ({1})!", ban.Name, ban.IP), new[] { 255f, 0f, 0f });
+            }
+            else
+            {
+                Tools.SendMessage(adminplr, "Invalid player!", new[] { 255f, 0f, 0f });
+            }
+        }
+
+        public static void Off(CommandArgs args)
+        {
+            for (int player = 0; player < Main.maxPlayers; player++)
+            {
+                if (Main.player[player].active)
+                {
+                    Tools.Kick(player, "Server shutting down!");
+                }
+            }
+            WorldGen.saveWorld();
+            Netplay.disconnect = true;
+        }
+
+        public static void OffNoSave(CommandArgs args)
+        {
+            Netplay.disconnect = true;
+        }
+
+        public static void Reload(CommandArgs args)
+        {
+            FileTools.SetupConfig();
+            Tools.SendMessage(args.PlayerID, "Configuration reload complete. Some changes may require server restart.");
+        }
+
+        public static void DropMeteor(CommandArgs args)
+        {
+            WorldGen.spawnMeteor = false;
+            WorldGen.dropMeteor();
+        }
+
+        public static void Star(CommandArgs args)
+        {
+            int penis56 = 12;
+            int penis57 = Main.rand.Next(Main.maxTilesX - 50) + 100;
+            penis57 *= 0x10;
+            int penis58 = Main.rand.Next((int)(Main.maxTilesY * 0.05)) * 0x10;
+            Vector2 vector = new Vector2(penis57, penis58);
+            float speedX = Main.rand.Next(-100, 0x65);
+            float speedY = Main.rand.Next(200) + 100;
+            float penis61 = (float)Math.Sqrt(((speedX * speedX) + (speedY * speedY)));
+            penis61 = (penis56) / penis61;
+            speedX *= penis61;
+            speedY *= penis61;
+            Projectile.NewProjectile(vector.X, vector.Y, speedX, speedY, 12, 0x3e8, 10f, Main.myPlayer);
+        }
+
+        public static void Bloodmoon(CommandArgs args)
+        {
+            int ply = args.PlayerID;
+            Tools.Broadcast(Tools.FindPlayer(ply) + " turned on blood moon.");
+            Main.bloodMoon = true;
+            Main.time = 0;
+            Main.dayTime = false;
+            NetMessage.SendData(18, -1, -1, "", 0, 0, Main.sunModY, Main.moonModY);
+            NetMessage.syncPlayers();
+        }
+
+        public static void Eater(CommandArgs args)
+        {
+            int x = args.PlayerX;
+            int y = args.PlayerY;
+            int ply = args.PlayerID;
+            Tools.NewNPC((int)ConfigurationManager.NPCList.WORLD_EATER, x, y, ply);
+            Tools.Broadcast(Tools.FindPlayer(ply) + " has spawned an eater of worlds!");
+        }
+
+        public static void Eye(CommandArgs args)
+        {
+            int x = args.PlayerX;
+            int y = args.PlayerY;
+            int ply = args.PlayerID;
+            Tools.NewNPC((int)ConfigurationManager.NPCList.EYE, x, y, ply);
+            Tools.Broadcast(Tools.FindPlayer(ply) + " has spawned an eye!");
+        }
+
+        public static void Skeletron(CommandArgs args)
+        {
+            int x = args.PlayerX;
+            int y = args.PlayerY;
+            int ply = args.PlayerID;
+            Tools.NewNPC((int)ConfigurationManager.NPCList.SKELETRON, x, y, ply);
+            Tools.Broadcast(Tools.FindPlayer(ply) + " has spawned skeletron!");
+        }
+
+        public static void Hardcore(CommandArgs args)
+        {
+            int x = args.PlayerX;
+            int y = args.PlayerY;
+            int ply = args.PlayerID;
+            for (int i = 0; i <= 2; i++)
+            {
+                Tools.NewNPC(i, x, y, ply);
+            }
+            Tools.Broadcast(Tools.FindPlayer(ply) + " has spawned all 3 bosses!");
+        }
+
+        public static void Invade(CommandArgs args)
+        {
+            int ply = args.PlayerID;
+            if (Main.invasionSize <= 0)
+            {
+                Tools.Broadcast(Main.player[ply].name + " has started an invasion.");
+                TShock.StartInvasion();
+            }
+            else
+            {
+                Tools.Broadcast(Main.player[ply].name + " has ended an invasion.");
+                Main.invasionSize = 0;
+            }
+        }
+
+        public static void Password(CommandArgs args)
+        {
+            int ply = args.PlayerID;
+            string passwd = args.Message.Remove(0, 9).Trim();
+            Netplay.password = passwd;
+            Tools.SendMessage(ply, "Server password changed to: " + passwd);
+        }
+
+        public static void Save(CommandArgs args)
+        {
+            int ply = args.PlayerID;
+            WorldGen.saveWorld();
+            Tools.SendMessage(ply, "World saved.");
+        }
+
+        public static void Home(CommandArgs args)
+        {
+            int ply = args.PlayerID;
+            TShock.Teleport(ply, Main.player[args.PlayerID].SpawnX * 16 + 8 - Main.player[ply].width / 2,
+                            Main.player[args.PlayerID].SpawnY * 16 - Main.player[ply].height);
+            Tools.SendMessage(ply, "Teleported to your spawnpoint.");
+        }
+
+        public static void Spawn(CommandArgs args)
+        {
+            int ply = args.PlayerID;
+            TShock.Teleport(ply, Main.spawnTileX * 16 + 8 - Main.player[ply].width / 2,
+                            Main.spawnTileY * 16 - Main.player[ply].height);
+            Tools.SendMessage(ply, "Teleported to the map's spawnpoint.");
+        }
+
+        public static void AuthToken(CommandArgs args)
+        {
+            if (ConfigurationManager.authToken == 0)
+            {
+                return;
+            }
+            int givenCode = Convert.ToInt32(args.Message.Remove(0, 5));
+            if (givenCode == ConfigurationManager.authToken)
+            {
+                TextWriter tw = new StreamWriter(FileTools.SaveDir + "users.txt", true);
+                tw.Write("\n" +
+                         Tools.GetRealIP(
+                             Convert.ToString(Netplay.serverSock[args.PlayerID].tcpClient.Client.RemoteEndPoint)) +
+                         " superadmin");
+                Tools.SendMessage(args.PlayerID, "SuperAdmin authenticated. Please re-connect using the same IP.");
+                ConfigurationManager.authToken = 0;
+                tw.Close();
+            }
+        }
+
+        public static void TP(CommandArgs args)
+        {
+            int ply = args.PlayerID;
+            string player = args.Message.Remove(0, 3).Trim().TrimEnd('"').TrimStart('"');
+            if (Tools.FindPlayer(player) != -1 && Tools.FindPlayer(player) != -2 && player != "")
+            {
+                TShock.Teleport(ply, Main.player[Tools.FindPlayer(player)].position.X,
+                                Main.player[Tools.FindPlayer(player)].position.Y);
+                Tools.SendMessage(ply, "Teleported to " + player);
+            }
+            else
+                Tools.SendMessage(ply, "Invalid player!", new[] { 255f, 0f, 0f });
+        }
+
+        public static void TPHere(CommandArgs args)
+        {
+            int ply = args.PlayerID;
+            string player = args.Message.Remove(0, 7).Trim().TrimEnd('"').TrimStart('"');
+            if (Tools.FindPlayer(player) != -1 && Tools.FindPlayer(player) != -2 && player != "")
+            {
+                TShock.Teleport(Tools.FindPlayer(player), Main.player[ply].position.X, Main.player[ply].position.Y);
+                Tools.SendMessage(Tools.FindPlayer(player), "You were teleported to " + Tools.FindPlayer(ply) + ".");
+                Tools.SendMessage(ply, "You brought " + player + " here.");
+            }
+            else
+                Tools.SendMessage(ply, "Invalid player!", new[] { 255f, 0f, 0f });
+        }
+
+        public static void SpawnMob(CommandArgs args)
+        {
+            int x = args.PlayerX;
+            int y = args.PlayerY;
+            var msgargs = Regex.Split(args.Message, "(?<=^[^\"]*(?:\"[^\"]*\"[^\"]*)*) (?=(?:[^\"]*\"[^\"]*\")*[^\"]*$)");
+            if (msgargs.Length >= 2 && msgargs.Length <= 3)
+            {
+                for (int i = 1; i < msgargs.Length; i++)
+                    msgargs[i] = ((msgargs[i].TrimEnd('"')).TrimStart('"'));
+                string inputtype = "";
+                int amount = 1;
+                int npcid = -1;
+                int type = -1;
+                inputtype = msgargs[1];
+                if (msgargs.Length == 3)
+                    int.TryParse(msgargs[2], out amount);
+
+                if (!int.TryParse(inputtype, out type))
+                    type = TShock.GetNPCID(inputtype);
+                if (type >= 1 && type <= 45)
+                {
+                    for (int i = 0; i < amount; i++)
+                        npcid = NPC.NewNPC(x, y, type, 0);
+                    Tools.Broadcast(string.Format("{0} was spawned {1} time(s).", Main.npc[npcid].name, amount));
+                    ;
+                }
+            }
+            else
+                Tools.SendMessage(args.PlayerID, "Invalid syntax! Proper syntax: /spawnmob <mob name/id> [amount]",
+                                  new[] { 255f, 0f, 0f });
+        }
+
+        public static void Item(CommandArgs args)
+        {
+            var msgargs =
+                Regex.Split(args.Message, "(?<=^[^\"]*(?:\"[^\"]*\"[^\"]*)*) (?=(?:[^\"]*\"[^\"]*\")*[^\"]*$)")[1];
+            int ply = args.PlayerID;
+            bool flag = false;
+            if (msgargs.Length >= 2)
+            {
+                msgargs = ((msgargs.TrimEnd('"')).TrimStart('"'));
+                int type = 0;
+                if (!int.TryParse(msgargs, out type))
+                    type = TShock.GetItemID(msgargs);
+                if (type >= 1 && type <= 238)
+                {
+                    for (int i = 0; i < 40; i++)
+                    {
+                        if (!Main.player[ply].inventory[i].active)
+                        {
+                            //Main.player[ply].inventory[i].SetDefaults(type);
+                            //Main.player[ply].inventory[i].stack = Main.player[ply].inventory[i].maxStack;
+                            int id = Terraria.Item.NewItem(0, 0, 0, 0, type, 1, true);
+                            Main.item[id].position.X = args.PlayerX;
+                            Main.item[id].position.Y = args.PlayerY;
+                            Main.item[id].stack = Main.item[id].maxStack;
+                            //TShock.SendDataAll(21, -1, "", id);
+                            NetMessage.SendData(21, -1, -1, "", id, 0f, 0f, 0f);
+                            Tools.SendMessage(ply, "Got some " + Main.item[id].name + ".");
+                            //TShock.UpdateInventories();
+                            flag = true;
+                            break;
+                        }
+                    }
+                    if (!flag)
+                        Tools.SendMessage(args.PlayerID, "You don't have free slots!", new[] { 255f, 0f, 0f });
+                }
+                else
+                    Tools.SendMessage(args.PlayerID, "Invalid item type!", new[] { 255f, 0f, 0f });
+            }
+            else
+                Tools.SendMessage(args.PlayerID, "Invalid syntax! Proper syntax: /item <item name/id>",
+                                  new[] { 255f, 0f, 0f });
+        }
+
+        public static void Give(CommandArgs args)
+        {
+            var msgargs = Regex.Split(args.Message, "(?<=^[^\"]*(?:\"[^\"]*\"[^\"]*)*) (?=(?:[^\"]*\"[^\"]*\")*[^\"]*$)");
+            int ply = args.PlayerID;
+            bool flag = false;
+            if (msgargs.Length == 3)
+            {
+                for (int i = 1; i < msgargs.Length; i++)
+                    msgargs[i] = ((msgargs[i].TrimEnd('"')).TrimStart('"'));
+                int type = 0;
+                int player = -1;
+                if (!int.TryParse(msgargs[1], out type))
+                    type = TShock.GetItemID(msgargs[1]);
+                if (type >= 1 && type <= 238)
+                {
+                    player = Tools.FindPlayer(msgargs[2]);
+                    if (player != -1)
+                    {
+                        for (int i = 0; i < 40; i++)
+                        {
+                            if (!Main.player[player].inventory[i].active)
+                            {
+                                //Main.player[player].inventory[i].SetDefaults(type);
+                                //Main.player[player].inventory[i].stack = Main.player[player].inventory[i].maxStack;
+                                int id = Terraria.Item.NewItem(0, 0, 0, 0, type, 1, true);
+                                Main.item[id].position.X = Main.player[player].position.X;
+                                Main.item[id].position.Y = Main.player[player].position.Y;
+                                Main.item[id].stack = Main.item[id].maxStack;
+                                //TShock.SendDataAll(21, -1, "", id);
+                                NetMessage.SendData(21, -1, -1, "", id, 0f, 0f, 0f);
+                                Tools.SendMessage(ply,
+                                                  string.Format("Gave {0} some {1}.", msgargs[2], Main.item[id].name));
+                                Tools.SendMessage(player,
+                                                  string.Format("{0} gave you some {1}.", Tools.FindPlayer(ply),
+                                                                Main.item[id].name));
+                                //TShock.UpdateInventories();
+                                flag = true;
+                                break;
+                            }
+                        }
+                        if (!flag)
+                            Tools.SendMessage(args.PlayerID, "Player does not have free slots!", new[] { 255f, 0f, 0f });
+                    }
+                    else
+                        Tools.SendMessage(args.PlayerID, "Invalid player!", new[] { 255f, 0f, 0f });
+                }
+                else
+                    Tools.SendMessage(args.PlayerID, "Invalid item type!", new[] { 255f, 0f, 0f });
+            }
+            else
+                Tools.SendMessage(args.PlayerID, "Invalid syntax! Proper syntax: /give <item type/id> <player>",
+                                  new[] { 255f, 0f, 0f });
+        }
+
+        public static void Heal(CommandArgs args)
+        {
+            int ply = args.PlayerID;
+            int x = args.PlayerX;
+            int y = args.PlayerY;
+            var msgargs = Regex.Split(args.Message, "(?<=^[^\"]*(?:\"[^\"]*\"[^\"]*)*) (?=(?:[^\"]*\"[^\"]*\")*[^\"]*$)");
+            int player = ply;
+            if (msgargs.Length == 2)
+                player = Tools.FindPlayer((msgargs[1].TrimEnd('"')).TrimStart('"'));
+            if (player != ply && player >= 0)
+            {
+                Tools.SendMessage(ply, string.Format("You just healed {0}", (msgargs[1].TrimEnd('"')).TrimStart('"')));
+                Tools.SendMessage(player, string.Format("{0} just healed you!", Tools.FindPlayer(ply)));
+                x = (int)Main.player[player].position.X;
+                y = (int)Main.player[player].position.Y;
+            }
+            else
+                Tools.SendMessage(ply, "You just got healed!");
+            for (int i = 0; i < 20; i++)
+            {
+                int itemid = Terraria.Item.NewItem(1, 1, 1, 1, 58);
+                Main.item[itemid].position.X = x;
+                Main.item[itemid].position.Y = y;
+                NetMessage.SendData(21, -1, -1, "", itemid, 0f, 0f, 0f);
+            }
+        }
+
+        public static void Butcher(CommandArgs args)
+        {
+            int killcount = 0;
+            for (int i = 0; i < Main.npc.Length; i++)
+            {
+                if (Main.npc[i].townNPC || !Main.npc[i].active)
+                    continue;
+                else
+                {
+                    Main.npc[i].StrikeNPC(99999, 90f, 1);
+                    NetMessage.SendData(28, -1, -1, "", i, 99999, 90f, 1);
+                    killcount++;
+                }
+            }
+            Tools.Broadcast("Killed " + killcount + " NPCs.");
+        }
+
+        public static void MaxSpawns(CommandArgs args)
+        {
+            int ply = args.PlayerID;
+            int amount = Convert.ToInt32(args.Message.Remove(0, 10));
+            int.TryParse(args.Message.Remove(0, 10), out amount);
+            NPC.defaultMaxSpawns = amount;
+            Tools.Broadcast(Tools.FindPlayer(ply) + " changed the maximum spawns to: " + amount);
+        }
+
+        public static void SpawnRate(CommandArgs args)
+        {
+            int ply = args.PlayerID;
+            int amount = Convert.ToInt32(args.Message.Remove(0, 10));
+            int.TryParse(args.Message.Remove(0, 10), out amount);
+            NPC.defaultSpawnRate = amount;
+            Tools.Broadcast(Tools.FindPlayer(ply) + " changed the spawn rate to: " + amount);
+        }
+
+        public static void Help(CommandArgs args)
+        {
+            int ply = args.PlayerID;
+            Tools.SendMessage(ply, "TShock Commands:");
+            string tempstring = "";
+            int page = 1;
+            if (args.Message.Split(' ').Length == 2)
+                int.TryParse(args.Message.Split(' ')[1], out page);
+            List<Command> cmdlist = new List<Command>();
+            for (int j = 0; j < commands.Count; j++)
+            {
+                if (commands[j].CanRun(TShock.players[args.PlayerID]))
+                {
+                    cmdlist.Add(commands[j]);
+                }
+            }
+            if (cmdlist.Count > (15 * (page - 1)))
+            {
+                for (int j = (15 * (page - 1)); j < (15 * page); j++)
+                {
+                    tempstring += "/" + cmdlist[j].Name() + ", ";
+                    if (j == cmdlist.Count - 1)
+                    {
+                        Tools.SendMessage(ply, tempstring.TrimEnd(new[] { ' ', ',' }), new[] { 255f, 255f, 0f });
+                        break;
+                    }
+                    if ((j + 1) % 5 == 0)
+                    {
+                        Tools.SendMessage(ply, tempstring.TrimEnd(new[] { ' ', ',' }), new[] { 255f, 255f, 0f });
+                        tempstring = "";
+                    }
+                }
+            }
+            if (cmdlist.Count > (15 * page))
+            {
+                Tools.SendMessage(ply, "Type /help " + (page + 1) + " for more commands.", new[] { 255f, 0f, 255f });
+            }
+        }
+
+        public static void Time(CommandArgs args)
+        {
+            var arg = args.Message.Split(' ');
+            if (arg.Length == 2)
+            {
+                if (arg[1] == "day")
+                {
+                    Main.time = 0;
+                    Main.dayTime = true;
+                    NetMessage.SendData(18, -1, -1, "", 0, 0, Main.sunModY, Main.moonModY);
+                    NetMessage.syncPlayers();
+                    Tools.Broadcast(Tools.FindPlayer(args.PlayerID) + " set time to day.");
+                }
+                else if (arg[1] == "night")
+                {
+                    Main.time = 0;
+                    Main.dayTime = false;
+                    NetMessage.SendData(18, -1, -1, "", 0, 0, Main.sunModY, Main.moonModY);
+                    NetMessage.syncPlayers();
+                    Tools.Broadcast(Tools.FindPlayer(args.PlayerID) + " set time to night.");
+                }
+                else if (arg[1] == "dusk")
+                {
+                    Main.dayTime = false;
+                    Main.time = 0.0;
+                    NetMessage.SendData(18, -1, -1, "", 0, 0, Main.sunModY, Main.moonModY);
+                    NetMessage.syncPlayers();
+                    Tools.Broadcast(Tools.FindPlayer(args.PlayerID) + " set time to dusk.");
+                }
+                else if (arg[1] == "noon")
+                {
+                    Main.dayTime = true;
+                    Main.time = 27000.0;
+                    NetMessage.SendData(18, -1, -1, "", 0, 0, Main.sunModY, Main.moonModY);
+                    NetMessage.syncPlayers();
+                    Tools.Broadcast(Tools.FindPlayer(args.PlayerID) + " set time to noon.");
+                }
+                else if (arg[1] == "midnight")
+                {
+                    Main.dayTime = false;
+                    Main.time = 16200.0;
+                    NetMessage.SendData(18, -1, -1, "", 0, 0, Main.sunModY, Main.moonModY);
+                    NetMessage.syncPlayers();
+                    Tools.Broadcast(Tools.FindPlayer(args.PlayerID) + " set time to midnight.");
+                }
+                else
+                    Tools.SendMessage(args.PlayerID, "Invalid syntax! Proper syntax: /time <day/night/dusk/noon/midnight>",
+                                      new[] { 255f, 0f, 0f });
+            }
+            else
+                Tools.SendMessage(args.PlayerID, "Invalid syntax! Proper syntax: /time <day/night/dusk/noon/midnight>",
+                                  new[] { 255f, 0f, 0f });
+        }
+
+        public static void Kill(CommandArgs args)
+        {
+            var msgargs = Regex.Split(args.Message, "(?<=^[^\"]*(?:\"[^\"]*\"[^\"]*)*) (?=(?:[^\"]*\"[^\"]*\")*[^\"]*$)");
+            if (msgargs.Length == 2)
+            {
+                int player = -1;
+                player = Tools.FindPlayer((msgargs[1].TrimEnd('"')).TrimStart('"'));
+                Tools.SendMessage(args.PlayerID, "You just killed " + Tools.FindPlayer(player) + "!");
+                Tools.SendMessage(player, Tools.FindPlayer(args.PlayerID) + " just killed you!");
+                TShock.KillMe(player);
+            }
+        }
+
+        public static void Slap(CommandArgs args)
+        {
+            var msgargs = Regex.Split(args.Message, "(?<=^[^\"]*(?:\"[^\"]*\"[^\"]*)*) (?=(?:[^\"]*\"[^\"]*\")*[^\"]*$)");
+            for (int i = 0; i < msgargs.Length; i++)
+                msgargs[i] = (msgargs[i].TrimStart('"')).TrimEnd('"');
+            if (msgargs.Length == 1)
+                Tools.SendMessage(args.PlayerID, "Invalid syntax! Proper syntax: /slap <player> [dmg]",
+                                  new[] { 255f, 0f, 0f });
+            else if (msgargs.Length == 2)
+            {
+                int player = Tools.FindPlayer(msgargs[1]);
+                if (player == -1)
+                    Tools.SendMessage(args.PlayerID, "Invalid player!", new[] { 255f, 0f, 0f });
+                else
+                {
+                    NetMessage.SendData(26, -1, -1, "", player, ((new Random()).Next(1, 20)), 5, (float)0);
+                    Tools.Broadcast(Tools.FindPlayer(args.PlayerID) + " slapped " + Tools.FindPlayer(player) +
+                                    " for 5 damage.");
+                }
+            }
+            else if (msgargs.Length == 3)
+            {
+                int player = Tools.FindPlayer(msgargs[1]);
+                int damage = 5;
+                int.TryParse(msgargs[2], out damage);
+                if (player == -1)
+                    Tools.SendMessage(args.PlayerID, "Invalid player!", new[] { 255f, 0f, 0f });
+                else
+                {
+                    NetMessage.SendData(26, -1, -1, "", player, ((new Random()).Next(-1, 1)), damage, (float)0);
+                    Tools.Broadcast(Tools.FindPlayer(args.PlayerID) + " slapped " + Tools.FindPlayer(player) + " for " +
+                                    damage + " damage.");
+                }
+            }
+            else
+                Tools.SendMessage(args.PlayerID, "Invalid syntax! Proper syntax: /slap <player> [dmg]",
+                                  new[] { 255f, 0f, 0f });
+        }
+
+        public static void ProtectSpawn(CommandArgs args)
+        {
+            ConfigurationManager.spawnProtect = (ConfigurationManager.spawnProtect == false);
+            Tools.SendMessage(args.PlayerID,
+                              "Spawn is now " + (ConfigurationManager.spawnProtect ? "protected" : "open") + ".");
+        }
+
+        #endregion Command Methods
+    }
 }