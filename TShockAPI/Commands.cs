--- conflicted
+++ resolved
@@ -1,1552 +1,1547 @@
-﻿/*   
-TShock, a server mod for Terraria
-Copyright (C) 2011 The TShock Team
-
-This program is free software: you can redistribute it and/or modify
-it under the terms of the GNU General Public License as published by
-the Free Software Foundation, either version 3 of the License, or
-(at your option) any later version.
-
-This program is distributed in the hope that it will be useful,
-but WITHOUT ANY WARRANTY; without even the implied warranty of
-MERCHANTABILITY or FITNESS FOR A PARTICULAR PURPOSE.  See the
-GNU General Public License for more details.
-
-You should have received a copy of the GNU General Public License
-along with this program.  If not, see <http://www.gnu.org/licenses/>.
-*/
-using System;
-using System.Collections.Generic;
-using System.IO;
-using System.Text;
-using System.Text.RegularExpressions;
-using System.Diagnostics;
-using System.Net;
-using System.Threading;
-using Microsoft.Xna.Framework;
-using Terraria;
-
-namespace TShockAPI
-{
-    public delegate void CommandDelegate(CommandArgs args);
-    public class CommandArgs : EventArgs
-    {
-        public string Message { get; private set; }
-        public TSPlayer Player { get; private set; }
-        /// <summary>
-        /// Parameters passed to the arguement. Does not include the command name. 
-        /// IE '/kick "jerk face"' will only have 1 argument
-        /// </summary>
-        public List<string> Parameters { get; private set; }
-
-        public Player TPlayer
-        {
-            get { return Player.TPlayer; }
-        }
-
-        public CommandArgs(string message, TSPlayer ply, List<string> args)
-        {
-            Message = message;
-            Player = ply;
-            Parameters = args;
-        }
-    }
-    public class Command
-    {
-        public string Name { get; protected set; }
-        private string permission;
-        private CommandDelegate command;
-
-        public Command(string cmdname, string permissionneeded, CommandDelegate cmd)
-        {
-            Name = cmdname;
-            permission = permissionneeded;
-            command = cmd;
-        }
-
-        public bool Run(string msg, TSPlayer ply, List<string> parms)
-        {
-            if (!ply.Group.HasPermission(permission))
-                return false;
-
-            try
-            {
-                command(new CommandArgs(msg, ply, parms));
-            }
-            catch (Exception e)
-            {
-                ply.SendMessage("Command failed, check logs for more details.");
-                Log.Error(e.ToString());
-            }
-
-            return true;
-        }
-
-        public bool CanRun(TSPlayer ply)
-        {
-            if (!ply.Group.HasPermission(permission))
-            {
-                return false;
-            }
-            return true;
-        }
-    }
-    public static class Commands
-    {
-        public static List<Command> ChatCommands = new List<Command>();
-
-        public static void InitCommands()
-        {
-            ChatCommands.Add(new Command("kick", "kick", Kick));
-            ChatCommands.Add(new Command("ban", "ban", Ban));
-            ChatCommands.Add(new Command("banip", "ban", BanIP));
-            ChatCommands.Add(new Command("unban", "unban", UnBan));
-            ChatCommands.Add(new Command("unbanip", "unban", UnBanIP));
-            ChatCommands.Add(new Command("whitelist", "whitelist", Whitelist));
-            ChatCommands.Add(new Command("off", "maintenance", Off));
-            ChatCommands.Add(new Command("off-nosave", "maintenance", OffNoSave));
-            ChatCommands.Add(new Command("checkupdates", "maintenance", CheckUpdates));
-            ChatCommands.Add(new Command("dropmeteor", "causeevents", DropMeteor));
-            ChatCommands.Add(new Command("star", "causeevents", Star));
-            ChatCommands.Add(new Command("bloodmoon", "causeevents", Bloodmoon));
-            ChatCommands.Add(new Command("invade", "causeevents", Invade));
-            ChatCommands.Add(new Command("eater", "spawnboss", Eater));
-            ChatCommands.Add(new Command("eye", "spawnboss", Eye));
-            ChatCommands.Add(new Command("king", "spawnboss", King));
-            ChatCommands.Add(new Command("skeletron", "spawnboss", Skeletron));
-            ChatCommands.Add(new Command("hardcore", "spawnboss", Hardcore));
-            ChatCommands.Add(new Command("spawnmob", "spawnmob", SpawnMob));
-            ChatCommands.Add(new Command("sm", "spawnmob", SpawnMob));
-            ChatCommands.Add(new Command("home", "tp", Home));
-            ChatCommands.Add(new Command("spawn", "tp", Spawn));
-            ChatCommands.Add(new Command("tp", "tp", TP));
-            ChatCommands.Add(new Command("tphere", "tp", TPHere));
-            ChatCommands.Add(new Command("warp", "warp", UseWarp));
-            ChatCommands.Add(new Command("setwarp", "managewarp", SetWarp));
-            ChatCommands.Add(new Command("delwarp", "managewarp", DeleteWarp));
-            ChatCommands.Add(new Command("reload", "cfg", Reload));
-            ChatCommands.Add(new Command("debug-config", "cfg", DebugConfiguration));
-            ChatCommands.Add(new Command("password", "cfg", Password));
-            ChatCommands.Add(new Command("save", "cfg", Save));
-            ChatCommands.Add(new Command("maxspawns", "cfg", MaxSpawns));
-            ChatCommands.Add(new Command("spawnrate", "cfg", SpawnRate));
-            ChatCommands.Add(new Command("setspawn", "cfg", SetSpawn));
-            ChatCommands.Add(new Command("savespawn", "cfg", SaveSpawn));
-            ChatCommands.Add(new Command("time", "time", Time));
-            ChatCommands.Add(new Command("slap", "pvpfun", Slap));
-            ChatCommands.Add(new Command("antibuild", "editspawn", ToggleAntiBuild));
-            ChatCommands.Add(new Command("protectspawn", "editspawn", ProtectSpawn));
-            ChatCommands.Add(new Command("region", "editspawn", Region));
-            ChatCommands.Add(new Command("help", "", Help));
-            ChatCommands.Add(new Command("playing", "", Playing));
-            ChatCommands.Add(new Command("online", "", Playing));
-            ChatCommands.Add(new Command("who", "", Playing));
-            ChatCommands.Add(new Command("auth", "", AuthToken));
-            ChatCommands.Add(new Command("me", "", ThirdPerson));
-            ChatCommands.Add(new Command("p", "", PartyChat));
-            ChatCommands.Add(new Command("rules", "", Rules));
-            ChatCommands.Add(new Command("displaylogs", "logs", Rules));
-            if (ConfigurationManager.DistributationAgent != "terraria-online")
-            {
-                ChatCommands.Add(new Command("kill", "kill", Kill));
-                ChatCommands.Add(new Command("butcher", "butcher", Butcher));
-                ChatCommands.Add(new Command("i", "cheat", Item));
-                ChatCommands.Add(new Command("item", "cheat", Item));
-                ChatCommands.Add(new Command("give", "cheat", Give));
-                ChatCommands.Add(new Command("heal", "cheat", Heal));
-            }
-        }
-
-        public static void AddUpdateCommand()
-        {
-            Commands.ChatCommands.Add(new Command("updatenow", "maintenance", Commands.UpdateNow));
-        }
-
-        public static bool HandleCommand(TSPlayer player, string text)
-        {
-            string cmdText = text.Remove(0, 1);
-
-            var args = Commands.ParseParameters(cmdText);
-            if (args.Count < 1)
-                return false;
-
-            string cmdName = args[0];
-            args.RemoveAt(0);
-
-            Command cmd = null;
-            foreach (Command command in Commands.ChatCommands)
-            {
-                if (command.Name.Equals(cmdName))
-                {
-                    cmd = command;
-                }
-            }
-
-            if (cmd == null)
-            {
-                return false;
-            }
-
-            if (!cmd.CanRun(player))
-            {
-                Tools.SendLogs(string.Format("{0} tried to execute {1}", player.Name, cmd.Name), Color.Red);
-                player.SendMessage("You do not have access to that command.", Color.Red);
-            }
-            else
-            {
-                Tools.SendLogs(string.Format("{0} executed: /{1}", player.Name, cmdText), Color.Red);
-                cmd.Run(cmdText, player, args);
-            }
-            return true;
-        }
-
-        /// <summary>
-        /// Parses a string of parameters into a list. Handles quotes.
-        /// </summary>
-        /// <param name="str"></param>
-        /// <returns></returns>
-        private static List<String> ParseParameters(string str)
-        {
-            var ret = new List<string>();
-            var sb = new StringBuilder();
-            bool instr = false;
-            for (int i = 0; i < str.Length; i++)
-            {
-                char c = str[i];
-
-                if (instr)
-                {
-                    if (c == '\\')
-                    {
-                        if (i + 1 >= str.Length)
-                            break;
-                        c = GetEscape(str[++i]);
-                    }
-                    else if (c == '"')
-                    {
-                        ret.Add(sb.ToString());
-                        sb.Clear();
-                        instr = false;
-                        continue;
-                    }
-                    sb.Append(c);
-                }
-                else
-                {
-                    if (IsWhiteSpace(c))
-                    {
-                        if (sb.Length > 0)
-                        {
-                            ret.Add(sb.ToString());
-                            sb.Clear();
-                        }
-                    }
-                    else if (c == '"')
-                    {
-                        if (sb.Length > 0)
-                        {
-                            ret.Add(sb.ToString());
-                            sb.Clear();
-                        }
-                        instr = true;
-                    }
-                    else
-                    {
-                        sb.Append(c);
-                    }
-                }
-            }
-            if (sb.Length > 0)
-                ret.Add(sb.ToString());
-
-            return ret;
-        }
-
-        private static char GetEscape(char c)
-        {
-            switch (c)
-            {
-                case '\\':
-                    return '\\';
-                case '"':
-                    return '"';
-                case 't':
-                    return '\t';
-                default:
-                    return c;
-            }
-        }
-
-        private static bool IsWhiteSpace(char c)
-        {
-            return c == ' ' || c == '\t' || c == '\n';
-        }
-
-        #region Player Management Commands
-
-        private static void Kick(CommandArgs args)
-        {
-            if (args.Parameters.Count < 1)
-            {
-                args.Player.SendMessage("Invalid syntax! Proper syntax: /kick <player> [reason]", Color.Red);
-                return;
-            }
-            if (args.Parameters[0].Length == 0)
-            {
-                args.Player.SendMessage("Missing player name", Color.Red);
-                return;
-            }
-
-            string plStr = args.Parameters[0];
-            var players = Tools.FindPlayer(plStr);
-            if (players.Count == 0)
-            {
-                args.Player.SendMessage("Invalid player!", Color.Red);
-            }
-            else if (players.Count > 1)
-            {
-                args.Player.SendMessage("More than one player matched!", Color.Red);
-            }
-            else
-            {
-                string reason = args.Parameters.Count > 1 ? String.Join(" ", args.Parameters.GetRange(1, args.Parameters.Count - 1)) : "Misbehaviour.";
-                if (!Tools.Kick(players[0], reason))
-                {
-                    args.Player.SendMessage("You can't kick another admin!", Color.Red);
-                }
-            }
-        }
-
-        private static void Ban(CommandArgs args)
-        {
-            if (args.Parameters.Count < 1)
-            {
-                args.Player.SendMessage("Invalid syntax! Proper syntax: /ban <player> [reason]", Color.Red);
-                return;
-            }
-            if (args.Parameters[0].Length == 0)
-            {
-                args.Player.SendMessage("Missing player name", Color.Red);
-                return;
-            }
-
-            string plStr = args.Parameters[0];
-            var players = Tools.FindPlayer(plStr);
-            if (players.Count == 0)
-            {
-                args.Player.SendMessage("Invalid player!", Color.Red);
-            }
-            else if (players.Count > 1)
-            {
-                args.Player.SendMessage("More than one player matched!", Color.Red);
-            }
-            else
-            {
-                string reason = args.Parameters.Count > 1 ? String.Join(" ", args.Parameters.GetRange(1, args.Parameters.Count - 1)) : "Misbehaviour.";
-                if (!Tools.Ban(players[0], reason))
-                {
-                    args.Player.SendMessage("You can't ban another admin!", Color.Red);
-                }
-            }
-        }
-
-        private static void BanIP(CommandArgs args)
-        {
-            if (args.Parameters.Count < 1)
-            {
-                args.Player.SendMessage("Syntax: /banip <ip> [reason]", Color.Red);
-                return;
-            }
-            if (args.Parameters[0].Length == 0)
-            {
-                args.Player.SendMessage("Missing IP address", Color.Red);
-                return;
-            }
-
-            string ip = args.Parameters[0];
-            string reason = args.Parameters.Count > 1 ? String.Join(" ", args.Parameters.GetRange(1, args.Parameters.Count - 1)) : "Manually added IP address ban.";
-            TShock.Bans.AddBan(ip, "", reason);
-        }
-
-        private static void UnBan(CommandArgs args)
-        {
-            if (args.Parameters.Count < 1)
-            {
-                args.Player.SendMessage("Invalid syntax! Proper syntax: /unban <player>", Color.Red);
-                return;
-            }
-            if (args.Parameters[0].Length == 0)
-            {
-                args.Player.SendMessage("Missing player name", Color.Red);
-                return;
-            }
-
-            string plStr = args.Parameters[0];
-            var ban = TShock.Bans.GetBanByName(plStr);
-            if (ban != null)
-            {
-                TShock.Bans.RemoveBan(ban);
-                args.Player.SendMessage(string.Format("Unbanned {0} ({1})!", ban.Name, ban.IP), Color.Red);
-            }
-            else
-            {
-                args.Player.SendMessage("Invalid player!", Color.Red);
-            }
-        }
-
-        private static void UnBanIP(CommandArgs args)
-        {
-            if (args.Parameters.Count < 1)
-            {
-                args.Player.SendMessage("Invalid syntax! Proper syntax: /unbanip <ip>", Color.Red);
-                return;
-            }
-            if (args.Parameters[0].Length == 0)
-            {
-                args.Player.SendMessage("Missing ip", Color.Red);
-                return;
-            }
-
-            string plStr = args.Parameters[0];
-            var ban = TShock.Bans.GetBanByIp(plStr);
-            if (ban != null)
-            {
-                TShock.Bans.RemoveBan(ban);
-                args.Player.SendMessage(string.Format("Unbanned {0} ({1})!", ban.Name, ban.IP), Color.Red);
-            }
-            else
-            {
-                args.Player.SendMessage("Invalid player!", Color.Red);
-            }
-        }
-
-        public static void Whitelist(CommandArgs args)
-        {
-            if (args.Parameters.Count == 1)
-            {
-                TextWriter tw = new StreamWriter(FileTools.WhitelistPath, true);
-                tw.WriteLine(args.Parameters[0]);
-                tw.Close();
-                args.Player.SendMessage("Added " + args.Parameters[0] + " to the whitelist.");
-            }
-        }
-
-        public static void DisplayLogs(CommandArgs args)
-        {
-            args.Player.DisplayLogs = (!args.Player.DisplayLogs);
-            args.Player.SendMessage("You now " + (args.Player.DisplayLogs ? "receive" : "stopped receiving") + " logs");
-        }
-
-        #endregion Player Management Commands
-
-        #region Server Maintenence Commands
-
-        private static void Off(CommandArgs args)
-        {
-            Tools.ForceKickAll("Server shutting down!");
-            WorldGen.saveWorld();
-            Netplay.disconnect = true;
-        }
-
-        private static void OffNoSave(CommandArgs args)
-        {
-            Tools.ForceKickAll("Server shutting down!");
-            Netplay.disconnect = true;
-        }
-
-        private static void CheckUpdates(CommandArgs args)
-        {
-            ThreadPool.QueueUserWorkItem(UpdateManager.CheckUpdate);
-        }
-
-        private static void UpdateNow(CommandArgs args)
-        {
-            Process TServer = Process.GetCurrentProcess();
-
-            StreamWriter sw = new StreamWriter("pid");
-            sw.Write(TServer.Id);
-            sw.Close();
-
-            sw = new StreamWriter("pn");
-            sw.Write(TServer.ProcessName + " " + Environment.CommandLine);
-            sw.Close();
-
-            WebClient client = new WebClient();
-            client.Headers.Add("user-agent", "TShock");
-            byte[] updatefile = client.DownloadData("http://tsupdate.shankshock.com/UpdateTShock.exe");
-
-            BinaryWriter bw = new BinaryWriter(new FileStream("UpdateTShock.exe", FileMode.Create));
-            bw.Write(updatefile);
-            bw.Close();
-
-            Process.Start(new ProcessStartInfo("UpdateTShock.exe"));
-
-            Tools.ForceKickAll("Server shutting down for update!");
-            WorldGen.saveWorld();
-            Netplay.disconnect = true;
-        }
-
-        #endregion Server Maintenence Commands
-
-        #region Cause Events and Spawn Monsters Commands
-
-        private static void DropMeteor(CommandArgs args)
-        {
-            WorldGen.spawnMeteor = false;
-            WorldGen.dropMeteor();
-        }
-
-        private static void Star(CommandArgs args)
-        {
-            int penis56 = 12;
-            int penis57 = Main.rand.Next(Main.maxTilesX - 50) + 100;
-            penis57 *= 0x10;
-            int penis58 = Main.rand.Next((int)(Main.maxTilesY * 0.05)) * 0x10;
-            Vector2 vector = new Vector2(penis57, penis58);
-            float speedX = Main.rand.Next(-100, 0x65);
-            float speedY = Main.rand.Next(200) + 100;
-            float penis61 = (float)Math.Sqrt(((speedX * speedX) + (speedY * speedY)));
-            penis61 = (penis56) / penis61;
-            speedX *= penis61;
-            speedY *= penis61;
-            Projectile.NewProjectile(vector.X, vector.Y, speedX, speedY, 12, 0x3e8, 10f, Main.myPlayer);
-        }
-
-        private static void Bloodmoon(CommandArgs args)
-        {
-            TSPlayer.Server.SetBloodMoon(true);
-            Tools.Broadcast(string.Format("{0} turned on blood moon.", args.Player.Name));
-        }
-
-        private static void Invade(CommandArgs args)
-        {
-            if (Main.invasionSize <= 0)
-            {
-                Tools.Broadcast(string.Format("{0} has started an invasion.", args.Player.Name));
-                TShock.StartInvasion();
-            }
-            else
-            {
-                Tools.Broadcast(string.Format("{0} has ended an invasion.", args.Player.Name));
-                Main.invasionSize = 0;
-            }
-        }
-
-        private static void Eater(CommandArgs args)
-        {
-            if (args.Parameters.Count > 1)
-            {
-                args.Player.SendMessage("Invalid syntax! Proper syntax: /eater [amount]", Color.Red);
-                return;
-            }
-            int amount = 1;
-            if (args.Parameters.Count == 1 && !int.TryParse(args.Parameters[0], out amount))
-            {
-                args.Player.SendMessage("Invalid syntax! Proper syntax: /eater [amount]", Color.Red);
-                return;
-            }
-            NPC eater = Tools.GetNPCById(13);
-            TSPlayer.Server.SpawnNPC(eater.type, eater.name, amount, (int)args.Player.TileX, (int)args.Player.TileY);
-            Tools.Broadcast(string.Format("{0} has spawned eater of worlds {1} times!", args.Player.Name, amount));
-        }
-
-        private static void Eye(CommandArgs args)
-        {
-            if (args.Parameters.Count > 1)
-            {
-                args.Player.SendMessage("Invalid syntax! Proper syntax: /eye [amount]", Color.Red);
-                return;
-            }
-            int amount = 1;
-            if (args.Parameters.Count == 1 && !int.TryParse(args.Parameters[0], out amount))
-            {
-                args.Player.SendMessage("Invalid syntax! Proper syntax: /eye [amount]", Color.Red);
-                return;
-            }
-            NPC eye = Tools.GetNPCById(4);
-            TSPlayer.Server.SetTime(false, 0.0);
-            TSPlayer.Server.SpawnNPC(eye.type, eye.name, amount, (int)args.Player.TileX, (int)args.Player.TileY);
-            Tools.Broadcast(string.Format("{0} has spawned eye {1} times!", args.Player.Name, amount));
-        }
-
-        private static void King(CommandArgs args)
-        {
-            if (args.Parameters.Count > 1)
-            {
-                args.Player.SendMessage("Invalid syntax! Proper syntax: /king [amount]", Color.Red);
-                return;
-            }
-            int amount = 1;
-            if (args.Parameters.Count == 1 && !int.TryParse(args.Parameters[0], out amount))
-            {
-                args.Player.SendMessage("Invalid syntax! Proper syntax: /king [amount]", Color.Red);
-                return;
-            }
-            NPC king = Tools.GetNPCById(50);
-            TSPlayer.Server.SpawnNPC(king.type, king.name, amount, (int)args.Player.TileX, (int)args.Player.TileY);
-            Tools.Broadcast(string.Format("{0} has spawned king slime {1} times!", args.Player.Name, amount));
-        }
-
-        private static void Skeletron(CommandArgs args)
-        {
-            if (args.Parameters.Count > 1)
-            {
-                args.Player.SendMessage("Invalid syntax! Proper syntax: /skeletron [amount]", Color.Red);
-                return;
-            }
-            int amount = 1;
-            if (args.Parameters.Count == 1 && !int.TryParse(args.Parameters[0], out amount))
-            {
-                args.Player.SendMessage("Invalid syntax! Proper syntax: /skeletron [amount]", Color.Red);
-                return;
-            }
-            NPC skeletron = Tools.GetNPCById(35);
-            TSPlayer.Server.SetTime(false, 0.0);
-            TSPlayer.Server.SpawnNPC(skeletron.type, skeletron.name, amount, (int)args.Player.TileX, (int)args.Player.TileY);
-            Tools.Broadcast(string.Format("{0} has spawned skeletron {1} times!", args.Player.Name, amount));
-        }
-
-        private static void Hardcore(CommandArgs args)
-        {
-            if (args.Parameters.Count > 1)
-            {
-                args.Player.SendMessage("Invalid syntax! Proper syntax: /hardcore [amount]", Color.Red);
-                return;
-            }
-            int amount = 1;
-            if (args.Parameters.Count == 1 && !int.TryParse(args.Parameters[0], out amount))
-            {
-                args.Player.SendMessage("Invalid syntax! Proper syntax: /hardcore [amount]", Color.Red);
-                return;
-            }
-            NPC eater = Tools.GetNPCById(13);
-            NPC eye = Tools.GetNPCById(4);
-            NPC king = Tools.GetNPCById(50);
-            NPC skeletron = Tools.GetNPCById(35);
-            TSPlayer.Server.SetTime(false, 0.0);
-            TSPlayer.Server.SpawnNPC(eater.type, eater.name, amount, (int)args.Player.TileX, (int)args.Player.TileY);
-            TSPlayer.Server.SpawnNPC(eye.type, eye.name, amount, (int)args.Player.TileX, (int)args.Player.TileY);
-            TSPlayer.Server.SpawnNPC(king.type, king.name, amount, (int)args.Player.TileX, (int)args.Player.TileY);
-            TSPlayer.Server.SpawnNPC(skeletron.type, skeletron.name, amount, (int)args.Player.TileX, (int)args.Player.TileY);
-            Tools.Broadcast(string.Format("{0} has spawned all bosses {1} times!", args.Player.Name, amount));
-        }
-
-        private static void SpawnMob(CommandArgs args)
-        {
-            if (args.Parameters.Count < 1 || args.Parameters.Count > 2)
-            {
-                args.Player.SendMessage("Invalid syntax! Proper syntax: /spawnmob <mob name/id> [amount]", Color.Red);
-                return;
-            }
-            if (args.Parameters[0].Length == 0)
-            {
-                args.Player.SendMessage("Missing mob name/id", Color.Red);
-                return;
-            }
-            int amount = 1;
-            if (args.Parameters.Count == 2 && !int.TryParse(args.Parameters[1], out amount))
-            {
-                args.Player.SendMessage("Invalid syntax! Proper syntax: /spawnmob <mob name/id> [amount]", Color.Red);
-                return;
-            }
-
-            var npcs = Tools.GetNPCByIdOrName(args.Parameters[0]);
-            if (npcs.Count == 0)
-            {
-                args.Player.SendMessage("Invalid mob type!", Color.Red);
-            }
-            else if (npcs.Count > 1)
-            {
-                args.Player.SendMessage(string.Format("More than one ({0}) mob matched!", npcs.Count), Color.Red);
-            }
-            else
-            {
-                var npc = npcs[0];
-                if (npc.type >= 1 && npc.type < Main.maxNPCTypes)
-                {
-                    TSPlayer.Server.SpawnNPC(npc.type, npc.name, amount, (int)args.Player.TileX, (int)args.Player.TileY, 50, 20);
-                    Tools.Broadcast(string.Format("{0} was spawned {1} time(s).", npc.name, amount));
-                }
-                else
-                    args.Player.SendMessage("Invalid mob type!", Color.Red);
-            }
-        }
-
-        #endregion Cause Events and Spawn Monsters Commands
-
-        #region Teleport Commands
-
-        private static void Home(CommandArgs args)
-        {
-            if (!args.Player.RealPlayer)
-            {
-                args.Player.SendMessage("You cannot use teleport commands!");
-                return;
-            }
-
-            args.Player.Spawn();
-            args.Player.SendMessage("Teleported to your spawnpoint.");
-        }
-
-        private static void Spawn(CommandArgs args)
-        {
-            if (!args.Player.RealPlayer)
-            {
-                args.Player.SendMessage("You cannot use teleport commands!");
-                return;
-            }
-
-            if (args.Player.Teleport(Main.spawnTileX, Main.spawnTileY))
-                args.Player.SendMessage("Teleported to the map's spawnpoint.");
-            else
-                args.Player.SendMessage("Teleport unavailable - Spawn point set to Bed. To unset, destroy Bed and suicide at least once.", Color.Red);
-        }
-
-        private static void TP(CommandArgs args)
-        {
-            if (!args.Player.RealPlayer)
-            {
-                args.Player.SendMessage("You cannot use teleport commands!");
-                return;
-            }
-
-            if (args.Parameters.Count < 1)
-            {
-                args.Player.SendMessage("Invalid syntax! Proper syntax: /tp <player> ", Color.Red);
-                return;
-            }
-
-            string plStr = String.Join(" ", args.Parameters);
-            var players = Tools.FindPlayer(plStr);
-            if (players.Count == 0)
-                args.Player.SendMessage("Invalid player!", Color.Red);
-            else if (players.Count > 1)
-                args.Player.SendMessage("More than one player matched!", Color.Red);
-            else
-            {
-                var plr = players[0];
-                if (args.Player.Teleport(plr.TileX, plr.TileY + 3))
-                    args.Player.SendMessage(string.Format("Teleported to {0}", plr.Name));
-                else
-                    args.Player.SendMessage("Teleport unavailable - Spawn point set to Bed. To unset, destroy Bed and suicide at least once.", Color.Red);
-            }
-        }
-
-        private static void TPHere(CommandArgs args)
-        {
-            if (!args.Player.RealPlayer)
-            {
-                args.Player.SendMessage("You cannot use teleport commands!");
-                return;
-            }
-
-            if (args.Parameters.Count < 1)
-            {
-                args.Player.SendMessage("Invalid syntax! Proper syntax: /tphere <player> ", Color.Red);
-                return;
-            }
-
-            string plStr = String.Join(" ", args.Parameters);
-            var players = Tools.FindPlayer(plStr);
-            if (players.Count == 0)
-            {
-                args.Player.SendMessage("Invalid player!", Color.Red);
-            }
-            else if (players.Count > 1)
-            {
-                args.Player.SendMessage("More than one player matched!", Color.Red);
-            }
-            else
-            {
-                var plr = players[0];
-                if (plr.Teleport(args.Player.TileX, args.Player.TileY + 3))
-                {
-                    plr.SendMessage(string.Format("You were teleported to {0}.", plr.Name));
-                    args.Player.SendMessage(string.Format("You brought {0} here.", plr.Name));
-                }
-                else
-                    args.Player.SendMessage("Teleport unavailable - Target player has spawn point set to Bed.", Color.Red);
-
-            }
-        }
-
-        private static void SetWarp(CommandArgs args)
-        {
-            if (args.Parameters.Count > 0)
-            {
-                string warpName = String.Join(" ", args.Parameters);
-                if (warpName.Equals("list"))
-                {
-                    args.Player.SendMessage("Name reserved, use a different name", Color.Red);
-                }
-                else if (WarpsManager.AddWarp(args.Player.TileX, args.Player.TileY, warpName, Main.worldName))
-                {
-                    args.Player.SendMessage("Set warp " + warpName, Color.Yellow);
-                    WarpsManager.WriteSettings();
-                }
-                else
-                {
-                    args.Player.SendMessage("Warp " + warpName + " already exists", Color.Red);
-                }
-            }
-            else
-                args.Player.SendMessage("Invalid syntax! Proper syntax: /setwarp [name]", Color.Red);
-        }
-
-        private static void DeleteWarp(CommandArgs args)
-        {
-            if (args.Parameters.Count > 0)
-            {
-                string warpName = String.Join(" ", args.Parameters);
-                if (WarpsManager.DeleteWarp(warpName))
-                    args.Player.SendMessage("Deleted warp " + warpName, Color.Yellow);
-                else
-                    args.Player.SendMessage("Could not find specified warp", Color.Red);
-            }
-            else
-                args.Player.SendMessage("Invalid syntax! Proper syntax: /delwarp [name]", Color.Red);
-        }
-
-        private static void UseWarp(CommandArgs args)
-        {
-            if (args.Parameters.Count > 0)
-            {
-                if (args.Parameters[0].Equals("list"))
-                {
-                    args.Player.SendMessage("Current Warps:", Color.Green); 
-                    int page = 1;
-                    if (args.Parameters.Count > 1)
-                        int.TryParse(args.Parameters[1], out page);
-                    var sb = new StringBuilder();
-                    if (WarpsManager.Warps.Count > (15 * (page - 1)))
-                    {
-                        for (int j = (15 * (page - 1)); j < (15 * page); j++)
-                        {
-                            if (sb.Length != 0)
-                                sb.Append(", ");
-                            sb.Append("/").Append(WarpsManager.Warps[j].WarpName);
-                            if (j == WarpsManager.Warps.Count - 1)
-                            {
-                                args.Player.SendMessage(sb.ToString(), Color.Yellow);
-                                break;
-                            }
-                            if ((j + 1) % 5 == 0)
-                            {
-                                args.Player.SendMessage(sb.ToString(), Color.Yellow);
-                                sb.Clear();
-                            }
-                        }
-                    }
-                    if (WarpsManager.Warps.Count > (15 * page))
-                    {
-                        args.Player.SendMessage(string.Format("Type /warp list {0} for more warps.", (page + 1)), Color.Yellow);
-                    }
-                }
-                else
-                {
-                    string warpName = String.Join(" ", args.Parameters);
-                    var warp = WarpsManager.FindWarp(warpName);
-                    if (warp != Vector2.Zero)
-                    {
-                        if (args.Player.Teleport((int)warp.X, (int)warp.Y + 3))
-                            args.Player.SendMessage("Warped to " + warpName, Color.Yellow);
-                        else
-                            args.Player.SendMessage("Warp unavailable - Spawn point set to Bed. To unset, destroy Bed and suicide at least once.", Color.Red);
-
-                    }
-                    else
-                    {
-                        args.Player.SendMessage("Specified warp not found", Color.Red);
-                    }
-                }
-            }
-            else
-                args.Player.SendMessage("Invalid syntax! Proper syntax: /warp [name] or warp list", Color.Red);
-        }
-
-        #endregion Teleport Commands
-
-        #region Server Config Commands
-
-        private static void SetSpawn(CommandArgs args)
-        {
-<<<<<<< HEAD
-            ConfigurationManager.spawnTileX = args.Player.TileX;
-            ConfigurationManager.spawnTileY = args.Player.TileY;
-=======
-            Main.spawnTileX = args.Player.TileX;
-            Main.spawnTileY = args.Player.TileY + 3;
->>>>>>> efc36825
-            ConfigurationManager.Spawn_WorldID = Main.worldID;
-            ConfigurationManager.WriteJsonConfiguration();
-            args.Player.SendMessage("Set server spawn point to your position");
-        }
-
-        private static void SaveSpawn(CommandArgs args)
-        {
-            Main.spawnTileX = ConfigurationManager.spawnTileX;
-            Main.spawnTileY = ConfigurationManager.spawnTileY;
-            WorldGen.saveWorld();
-            args.Player.SendMessage("Saved current spawn point to file.");
-        }
-
-        private static void DebugConfiguration(CommandArgs args)
-        {
-            args.Player.SendMessage("TShock Config:");
-            string lineOne = string.Format("BanCheater : {0}, KickCheater : {1}, BanGriefer : {2}, KickGriefer : {3}",
-                              ConfigurationManager.BanCheater, ConfigurationManager.KickCheater,
-                              ConfigurationManager.BanGriefer, ConfigurationManager.KickGriefer);
-            args.Player.SendMessage(lineOne, Color.Yellow);
-            string lineTwo = string.Format("BanTnt : {0}, KickTnt : {1}, BanBoom : {2}, KickBoom : {3}",
-                                           ConfigurationManager.BanTnt, ConfigurationManager.KickTnt,
-                                           ConfigurationManager.BanBoom, ConfigurationManager.KickBoom);
-            args.Player.SendMessage(lineTwo, Color.Yellow);
-            string lineThree = string.Format("RangeChecks : {0}, DisableBuild : {1}, ProtectSpawn : {2}, ProtectRadius : {3}",
-                                             ConfigurationManager.RangeChecks, ConfigurationManager.DisableBuild,
-                                             ConfigurationManager.SpawnProtect, ConfigurationManager.SpawnProtectRadius);
-            args.Player.SendMessage(lineThree, Color.Yellow);
-            string lineFour = string.Format("MaxSlots : {0}, SpamChecks : {1}, InvMultiplier : {2}, DMS : {3}, SpawnRate {4}",
-                                           ConfigurationManager.MaxSlots, ConfigurationManager.SpamChecks,
-                                           ConfigurationManager.InvasionMultiplier, ConfigurationManager.DefaultMaxSpawns,
-                                           ConfigurationManager.DefaultSpawnRate);
-            args.Player.SendMessage(lineFour, Color.Yellow);
-        }
-
-        private static void Reload(CommandArgs args)
-        {
-            FileTools.SetupConfig();
-            args.Player.SendMessage("Configuration reload complete. Some changes may require server restart.");
-        }
-
-        private static void Password(CommandArgs args)
-        {
-            if (args.Parameters.Count != 1)
-            {
-                args.Player.SendMessage("Invalid syntax! Proper syntax: /password \"<new password>\"", Color.Red);
-                return;
-            }
-            string passwd = args.Parameters[0];
-            Netplay.password = passwd;
-            args.Player.SendMessage(string.Format("Server password changed to: {0}", passwd));
-        }
-
-        private static void Save(CommandArgs args)
-        {
-            WorldGen.saveWorld();
-            args.Player.SendMessage("World saved.");
-        }
-
-        private static void MaxSpawns(CommandArgs args)
-        {
-
-            if (args.Parameters.Count != 1)
-            {
-                args.Player.SendMessage("Invalid syntax! Proper syntax: /maxspawns <maxspawns>", Color.Red);
-                return;
-            }
-
-            int amount = Convert.ToInt32(args.Parameters[0]);
-            int.TryParse(args.Parameters[0], out amount);
-            NPC.defaultMaxSpawns = amount;
-            ConfigurationManager.DefaultMaxSpawns = amount;
-            Tools.Broadcast(string.Format("{0} changed the maximum spawns to: {1}", args.Player.Name, amount));
-        }
-
-        private static void SpawnRate(CommandArgs args)
-        {
-            if (args.Parameters.Count != 1)
-            {
-                args.Player.SendMessage("Invalid syntax! Proper syntax: /spawnrate <spawnrate>", Color.Red);
-                return;
-            }
-
-            int amount = Convert.ToInt32(args.Parameters[0]);
-            int.TryParse(args.Parameters[0], out amount);
-            NPC.defaultSpawnRate = amount;
-            ConfigurationManager.DefaultSpawnRate = amount;
-            Tools.Broadcast(string.Format("{0} changed the spawn rate to: {1}", args.Player.Name, amount));
-        }
-
-        #endregion Server Config Commands
-
-        #region Time/PvpFun Commands
-
-        private static void Time(CommandArgs args)
-        {
-            if (args.Parameters.Count != 1)
-            {
-                args.Player.SendMessage("Invalid syntax! Proper syntax: /time <day/night/dusk/noon/midnight>", Color.Red);
-                return;
-            }
-
-            switch (args.Parameters[0])
-            {
-                case "day":
-                    TSPlayer.Server.SetTime(true, 0.0);
-                    Tools.Broadcast(string.Format("{0} set time to day.", args.Player.Name));
-                    break;
-                case "night":
-                    TSPlayer.Server.SetTime(false, 0.0);
-                    Tools.Broadcast(string.Format("{0} set time to night.", args.Player.Name));
-                    break;
-                case "dusk":
-                    TSPlayer.Server.SetTime(false, 0.0);
-                    Tools.Broadcast(string.Format("{0} set time to dusk.", args.Player.Name));
-                    break;
-                case "noon":
-                    TSPlayer.Server.SetTime(true, 27000.0);
-                    Tools.Broadcast(string.Format("{0} set time to noon.", args.Player.Name));
-                    break;
-                case "midnight":
-                    TSPlayer.Server.SetTime(false, 16200.0);
-                    Tools.Broadcast(string.Format("{0} set time to midnight.", args.Player.Name));
-                    break;
-                default:
-                    args.Player.SendMessage("Invalid syntax! Proper syntax: /time <day/night/dusk/noon/midnight>", Color.Red);
-                    break;
-            }
-        }
-
-        private static void Slap(CommandArgs args)
-        {
-            if (args.Parameters.Count < 1 || args.Parameters.Count > 2)
-            {
-                args.Player.SendMessage("Invalid syntax! Proper syntax: /slap <player> [dmg]", Color.Red);
-                return;
-            }
-            if (args.Parameters[0].Length == 0)
-            {
-                args.Player.SendMessage("Missing player name", Color.Red);
-                return;
-            }
-
-            string plStr = args.Parameters[0];
-            var players = Tools.FindPlayer(plStr);
-            if (players.Count == 0)
-            {
-                args.Player.SendMessage("Invalid player!", Color.Red);
-            }
-            else if (players.Count > 1)
-            {
-                args.Player.SendMessage("More than one player matched!", Color.Red);
-            }
-            else
-            {
-                var plr = players[0];
-                int damage = 5;
-                if (args.Parameters.Count == 2)
-                {
-                    int.TryParse(args.Parameters[1], out damage);
-                }
-                plr.DamagePlayer(damage);
-                Tools.Broadcast(string.Format("{0} slapped {1} for {2} damage.",
-                                args.Player.Name, plr.Name, damage));
-            }
-        }
-
-        #endregion Time/PvpFun Commands
-
-        #region World Protection Commands
-
-        private static void ToggleAntiBuild(CommandArgs args)
-        {
-            ConfigurationManager.DisableBuild = (ConfigurationManager.DisableBuild == false);
-            Tools.Broadcast(string.Format("Anti-build is now {0}.", (ConfigurationManager.DisableBuild ? "on" : "off")));
-        }
-
-        private static void ProtectSpawn(CommandArgs args)
-        {
-            ConfigurationManager.SpawnProtect = (ConfigurationManager.SpawnProtect == false);
-            Tools.Broadcast(string.Format("Spawn is now {0}.", (ConfigurationManager.SpawnProtect ? "protected" : "open")));
-        }
-
-        private static void Region(CommandArgs args)
-        {
-            string cmd = "help";
-            if (args.Parameters.Count > 0)
-            {
-                cmd = args.Parameters[0].ToLower();
-            }
-            switch (cmd)
-            {
-                case "set":
-                    {
-                        if (args.Parameters.Count == 2)
-                        {
-                            if (args.Parameters[1] == "1")
-                            {
-                                args.Player.TempArea.X = args.Player.TileX;
-                                args.Player.TempArea.Y = args.Player.TileY;
-                                args.Player.SendMessage("Set Temp Point 1", Color.Yellow);
-                            }
-                            else if (args.Parameters[1] == "2")
-                            {
-                                if (args.Player.TempArea.X != 0)
-                                {
-                                    if (args.Player.TileX > args.Player.TempArea.X && args.Player.TileY > args.Player.TempArea.Y)
-                                    {
-                                        args.Player.TempArea.Width = args.Player.TileX - args.Player.TempArea.X;
-                                        args.Player.TempArea.Height = (args.Player.TileY + 3) - args.Player.TempArea.Y;
-                                        args.Player.SendMessage("Set Temp Point 2", Color.Yellow);
-                                    }
-                                    else
-                                    {
-                                        args.Player.SendMessage("Point 2 must be below and right of Point 1", Color.Yellow);
-                                        args.Player.SendMessage("Use /region clear to start again", Color.Yellow);
-                                    }
-                                }
-                                else
-                                {
-                                    args.Player.SendMessage("You have not set Point 1 yet", Color.Red);
-                                }
-                            }
-                            else
-                                args.Player.SendMessage("Invalid syntax! Proper syntax: /region set [1/2]", Color.Red);
-                        }
-                        else
-                            args.Player.SendMessage("Invalid syntax! Proper syntax: /region set [1/2]", Color.Red);
-                        break;
-                    }
-                case "define":
-                    {
-                        if (args.Parameters.Count > 1)
-                        {
-                            if (!args.Player.TempArea.IsEmpty)
-                            {
-                                string regionName = String.Join(" ", args.Parameters.GetRange(1, args.Parameters.Count - 1));
-                                if (RegionManager.AddRegion(args.Player.TempArea.X, args.Player.TempArea.Y, 
-                                                            args.Player.TempArea.Width, args.Player.TempArea.Height, 
-                                                            regionName, Main.worldName))
-                                {
-                                    args.Player.TempArea = Rectangle.Empty;
-                                    args.Player.SendMessage("Set region " + regionName, Color.Yellow);
-                                }
-                                else
-                                {
-                                    args.Player.SendMessage("Region " + regionName + " already exists", Color.Red);
-                                }
-                            }
-                            else
-                                args.Player.SendMessage("Points not set up yet", Color.Red);
-                        }
-                        else
-                            args.Player.SendMessage("Invalid syntax! Proper syntax: /region define [name]", Color.Red);
-                        break;
-                    }
-                case "protect":
-                    {
-                        if (args.Parameters.Count == 3)
-                        {
-                            string regionName = args.Parameters[1];
-                            if (args.Parameters[2].ToLower() == "true")
-                            {
-                                if (RegionManager.SetRegionState(regionName, true))
-                                    args.Player.SendMessage("Protected region " + regionName, Color.Yellow);
-                                else
-                                    args.Player.SendMessage("Could not find specified region", Color.Red);
-                            }
-                            else if (args.Parameters[2].ToLower() == "false")
-                            {
-                                if (RegionManager.SetRegionState(regionName, false))
-                                    args.Player.SendMessage("Unprotected region " + regionName, Color.Yellow);
-                                else
-                                    args.Player.SendMessage("Could not find specified region", Color.Red);
-                            }
-                            else
-                                args.Player.SendMessage("Invalid syntax! Proper syntax: /region protected [name] [true/false]", Color.Red);
-                        }
-                        else
-                            args.Player.SendMessage("Invalid syntax! Proper syntax: /region protected [name] [true/false]", Color.Red);
-                        break;
-                    }
-                case "delete":
-                    {
-                        if (args.Parameters.Count > 1)
-                        {
-                            string regionName = String.Join(" ", args.Parameters.GetRange(1, args.Parameters.Count - 1));
-                            if (RegionManager.DeleteRegion(regionName))
-                                args.Player.SendMessage("Deleted region " + regionName, Color.Yellow);
-                            else
-                                args.Player.SendMessage("Could not find specified region", Color.Red);
-                        }
-                        else
-                            args.Player.SendMessage("Invalid syntax! Proper syntax: /region delete [name]", Color.Red);
-                        break;
-                    }
-                case "clear":
-                    {
-                        args.Player.TempArea = Rectangle.Empty;
-                        args.Player.SendMessage("Cleared temp area", Color.Yellow);
-                        break;
-                    }
-                case "allow":
-                    {
-                        if (args.Parameters.Count > 2)
-                        {
-                            string playerName = args.Parameters[1];
-                            string regionName = "";
-                            string playerIP = null;
-
-                            for (int i = 2; i < args.Parameters.Count; i++)
-                            {
-                                if (regionName == "")
-                                {
-                                    regionName = args.Parameters[2];
-                                }
-                                else
-                                {
-                                    regionName = regionName + " " + args.Parameters[i];
-                                }
-                            }
-                            if ((playerIP = Tools.GetPlayerIP(playerName)) != null)
-                            {
-                                if (RegionManager.AddNewUser(regionName, playerIP))
-                                {
-                                    args.Player.SendMessage("Added user " + playerName + " to " + regionName, Color.Yellow);
-                                    RegionManager.WriteSettings();
-                                }
-                                else
-                                    args.Player.SendMessage("Region " + regionName + " not found", Color.Red);
-                            }
-                            else
-                            {
-                                args.Player.SendMessage("Player " + playerName + " not found", Color.Red);
-                            }
-                        }
-                        else
-                            args.Player.SendMessage("Invalid syntax! Proper syntax: /region allow [name] [region]", Color.Red);
-                        break;
-                    }
-                case "help":
-                default:
-                    {
-                        args.Player.SendMessage("Avialable region commands:", Color.Green);
-                        args.Player.SendMessage("/region set [1/2] /region define [name] /region protect [name] [true/false]", Color.Yellow);
-                        args.Player.SendMessage("/region delete [name] /region clear (temporary region)", Color.Yellow);
-                        args.Player.SendMessage("/region allow [name] [regionname]", Color.Yellow);
-                        break;
-                    }
-            }
-
-        }
-
-        #endregion World Protection Commands
-
-        #region General Commands
-
-        private static void Help(CommandArgs args)
-        {
-            args.Player.SendMessage("TShock Commands:");
-            int page = 1;
-            if (args.Parameters.Count > 0)
-                int.TryParse(args.Parameters[0], out page);
-            var cmdlist = new List<Command>();
-            for (int j = 0; j < ChatCommands.Count; j++)
-            {
-                if (ChatCommands[j].CanRun(args.Player))
-                {
-                    cmdlist.Add(ChatCommands[j]);
-                }
-            }
-            var sb = new StringBuilder();
-            if (cmdlist.Count > (15 * (page - 1)))
-            {
-                for (int j = (15 * (page - 1)); j < (15 * page); j++)
-                {
-                    if (sb.Length != 0)
-                        sb.Append(", ");
-                    sb.Append("/").Append(cmdlist[j].Name);
-                    if (j == cmdlist.Count - 1)
-                    {
-                        args.Player.SendMessage(sb.ToString(), Color.Yellow);
-                        break;
-                    }
-                    if ((j + 1) % 5 == 0)
-                    {
-                        args.Player.SendMessage(sb.ToString(), Color.Yellow);
-                        sb.Clear();
-                    }
-                }
-            }
-            if (cmdlist.Count > (15 * page))
-            {
-                args.Player.SendMessage(string.Format("Type /help {0} for more commands.", (page + 1)), Color.Yellow);
-            }
-        }
-
-        private static void Playing(CommandArgs args)
-        {
-            args.Player.SendMessage(string.Format("Current players: {0}.", Tools.GetPlayers()), 255, 240, 20);
-        }
-
-        private static void AuthToken(CommandArgs args)
-        {
-            if (ConfigurationManager.AuthToken == 0)
-            {
-                return;
-            }
-            int givenCode = Convert.ToInt32(args.Parameters[0]);
-            if (givenCode == ConfigurationManager.AuthToken)
-            {
-                TextWriter tw = new StreamWriter(FileTools.UsersPath, true);
-                tw.Write("\n" + args.Player.IP + " superadmin");
-                args.Player.SendMessage("SuperAdmin authenticated. Please re-connect using the same IP.");
-                ConfigurationManager.AuthToken = 0;
-                tw.Close();
-            }
-        }
-
-        private static void ThirdPerson(CommandArgs args)
-        {
-            if (args.Parameters.Count == 0)
-            {
-                args.Player.SendMessage("Invalid syntax! Proper syntax: /me <text>", Color.Red);
-                return;
-            }
-            Tools.Broadcast(string.Format("*{0} {1}", args.Player.Name, String.Join(" ", args.Parameters)), 205, 133, 63);
-        }
-
-        private static void PartyChat(CommandArgs args)
-        {
-            if (args.Parameters.Count == 0)
-            {
-                args.Player.SendMessage("Invalid syntax! Proper syntax: /p <team chat text>", Color.Red);
-                return;
-            }
-            int playerTeam = args.Player.Team;
-            if (playerTeam != 0)
-            {
-                string msg = string.Format("<{0}> {1}", args.Player.Name, String.Join(" ", args.Parameters));
-                foreach (TSPlayer player in TShock.Players)
-                {
-                    if (player != null && player.Active && player.Team == playerTeam)
-                        player.SendMessage(msg, Main.teamColor[playerTeam].R, Main.teamColor[playerTeam].G, Main.teamColor[playerTeam].B);
-                }
-            }
-            else
-            {
-                args.Player.SendMessage("You are not in a party!", 255, 240, 20);
-            }
-        }
-
-        private static void Rules(CommandArgs args)
-        {
-            Tools.ShowFileToUser(args.Player, "rules.txt");
-        }
-
-        #endregion General Commands
-
-        #region Cheat Commands
-
-        private static void Kill(CommandArgs args)
-        {
-            if (args.Parameters.Count < 1)
-            {
-                args.Player.SendMessage("Invalid syntax! Proper syntax: /kill <player>", Color.Red);
-                return;
-            }
-
-            string plStr = String.Join(" ", args.Parameters);
-            var players = Tools.FindPlayer(plStr);
-            if (players.Count == 0)
-            {
-                args.Player.SendMessage("Invalid player!", Color.Red);
-            }
-            else if (players.Count > 1)
-            {
-                args.Player.SendMessage("More than one player matched!", Color.Red);
-            }
-            else
-            {
-                var plr = players[0];
-                plr.DamagePlayer(999999);
-                args.Player.SendMessage(string.Format("You just killed {0}!", plr.Name));
-                plr.SendMessage(string.Format("{0} just killed you!", args.Player.Name));
-            }
-        }
-
-        private static void Butcher(CommandArgs args)
-        {
-            if (args.Parameters.Count > 1)
-            {
-                args.Player.SendMessage("Invalid syntax! Proper syntax: /butcher [killFriendly(true/false)]", Color.Red);
-                return;
-            }
-
-            bool killFriendly = true;
-            if (args.Parameters.Count == 1)
-                bool.TryParse(args.Parameters[0], out killFriendly);
-
-            int killcount = 0;
-            for (int i = 0; i < Main.npc.Length; i++)
-            {
-                if ( Main.npc[i].active && !Main.npc[i].townNPC && (!Main.npc[i].friendly || killFriendly))
-                {
-                    TSPlayer.Server.StrikeNPC(i, 99999, 90f, 1);
-                    killcount++;
-                }
-            }
-            Tools.Broadcast(string.Format("Killed {0} NPCs.", killcount));
-        }
-
-        private static void Item(CommandArgs args)
-        {
-            if (args.Parameters.Count < 1)
-            {
-                args.Player.SendMessage("Invalid syntax! Proper syntax: /item <item name/id>", Color.Red);
-                return;
-            }
-            if (args.Parameters[0].Length == 0)
-            {
-                args.Player.SendMessage("Missing item name/id", Color.Red);
-                return;
-            }
-
-            var items = Tools.GetItemByIdOrName(String.Join(" ", args.Parameters));
-            if (items.Count == 0)
-            {
-                args.Player.SendMessage("Invalid item type!", Color.Red);
-            }
-            else if (items.Count > 1)
-            {
-                args.Player.SendMessage(string.Format("More than one ({0}) item matched!", items.Count), Color.Red);
-            }
-            else
-            {
-                var item = items[0];
-                if (item.type >= 1 && item.type < Main.maxItemTypes)
-                {
-                    if (args.Player.InventorySlotAvailable)
-                    {
-                        args.Player.GiveItem(item.type, item.name, item.width, item.height, item.maxStack);
-                        args.Player.SendMessage(string.Format("Got some {0}.", item.name));
-                    }
-                    else
-                    {
-                        args.Player.SendMessage("You don't have free slots!", Color.Red);
-                    }
-                }
-                else
-                {
-                    args.Player.SendMessage("Invalid item type!", Color.Red);
-                }
-            }
-        }
-
-        private static void Give(CommandArgs args)
-        {
-            if (args.Parameters.Count != 2)
-            {
-                args.Player.SendMessage("Invalid syntax! Proper syntax: /give <item type/id> <player>", Color.Red);
-                return;
-            }
-            if (args.Parameters[0].Length == 0)
-            {
-                args.Player.SendMessage("Missing item name/id", Color.Red);
-                return;
-            }
-            if (args.Parameters[1].Length == 0)
-            {
-                args.Player.SendMessage("Missing player name", Color.Red);
-                return;
-            }
-
-            var items = Tools.GetItemByIdOrName(args.Parameters[0]);
-
-            if (items.Count == 0)
-            {
-                args.Player.SendMessage("Invalid item type!", Color.Red);
-            }
-            else if (items.Count > 1)
-            {
-                args.Player.SendMessage(string.Format("More than one ({0}) item matched!", items.Count), Color.Red);
-            }
-            else
-            {
-                var item = items[0];
-                if (item.type >= 1 && item.type < Main.maxItemTypes)
-                {
-                    string plStr = args.Parameters[1];
-                    var players = Tools.FindPlayer(plStr);
-                    if (players.Count == 0)
-                    {
-                        args.Player.SendMessage("Invalid player!", Color.Red);
-                    }
-                    else if (players.Count > 1)
-                    {
-                        args.Player.SendMessage("More than one player matched!", Color.Red);
-                    }
-                    else
-                    {
-                        var plr = players[0];
-                        if (plr.InventorySlotAvailable)
-                        {
-                            plr.GiveItem(item.type, item.name, item.width, item.height, item.maxStack);
-                            args.Player.SendMessage(string.Format("Gave {0} some {1}.", plr.Name, item.name));
-                            plr.SendMessage(string.Format("{0} gave you some {1}.", args.Player.Name, item.name));
-                        }
-                        else
-                        {
-                            args.Player.SendMessage("Player does not have free slots!", Color.Red);
-                        }
-                    }
-                }
-                else
-                {
-                    args.Player.SendMessage("Invalid item type!", Color.Red);
-                }
-            }
-        }
-
-        private static void Heal(CommandArgs args)
-        {
-            TSPlayer playerToHeal;
-            if (args.Parameters.Count > 0)
-            {
-                string plStr = String.Join(" ", args.Parameters);
-                var players = Tools.FindPlayer(plStr);
-                if (players.Count == 0)
-                {
-                    args.Player.SendMessage("Invalid player!", Color.Red);
-                    return;
-                }
-                else if (players.Count > 1)
-                {
-                    args.Player.SendMessage("More than one player matched!", Color.Red);
-                    return;
-                }
-                else
-                {
-                    playerToHeal = players[0];
-                }
-            }
-            else if (!args.Player.RealPlayer)
-            {
-                args.Player.SendMessage("You cant heal yourself!");
-                return;
-            }
-            else
-            {
-                playerToHeal = args.Player;
-            }
-
-            Item heart = Tools.GetItemById(58);
-            Item star = Tools.GetItemById(184);
-            for (int i = 0; i < 20; i++)
-                playerToHeal.GiveItem(heart.type, heart.name, heart.width, heart.height, heart.maxStack);
-            for (int i = 0; i < 10; i++)
-                playerToHeal.GiveItem(star.type, star.name, star.width, star.height, star.maxStack);
-            if (playerToHeal == args.Player)
-            {
-                args.Player.SendMessage("You just got healed!");
-            }
-            else
-            {
-                args.Player.SendMessage(string.Format("You just healed {0}", playerToHeal.Name));
-                playerToHeal.SendMessage(string.Format("{0} just healed you!", args.Player.Name));
-            }
-        }
-
-        #endregion Cheat Comamnds
-    }
-}
+﻿/*   
+TShock, a server mod for Terraria
+Copyright (C) 2011 The TShock Team
+
+This program is free software: you can redistribute it and/or modify
+it under the terms of the GNU General Public License as published by
+the Free Software Foundation, either version 3 of the License, or
+(at your option) any later version.
+
+This program is distributed in the hope that it will be useful,
+but WITHOUT ANY WARRANTY; without even the implied warranty of
+MERCHANTABILITY or FITNESS FOR A PARTICULAR PURPOSE.  See the
+GNU General Public License for more details.
+
+You should have received a copy of the GNU General Public License
+along with this program.  If not, see <http://www.gnu.org/licenses/>.
+*/
+using System;
+using System.Collections.Generic;
+using System.IO;
+using System.Text;
+using System.Text.RegularExpressions;
+using System.Diagnostics;
+using System.Net;
+using System.Threading;
+using Microsoft.Xna.Framework;
+using Terraria;
+
+namespace TShockAPI
+{
+    public delegate void CommandDelegate(CommandArgs args);
+    public class CommandArgs : EventArgs
+    {
+        public string Message { get; private set; }
+        public TSPlayer Player { get; private set; }
+        /// <summary>
+        /// Parameters passed to the arguement. Does not include the command name. 
+        /// IE '/kick "jerk face"' will only have 1 argument
+        /// </summary>
+        public List<string> Parameters { get; private set; }
+
+        public Player TPlayer
+        {
+            get { return Player.TPlayer; }
+        }
+
+        public CommandArgs(string message, TSPlayer ply, List<string> args)
+        {
+            Message = message;
+            Player = ply;
+            Parameters = args;
+        }
+    }
+    public class Command
+    {
+        public string Name { get; protected set; }
+        private string permission;
+        private CommandDelegate command;
+
+        public Command(string cmdname, string permissionneeded, CommandDelegate cmd)
+        {
+            Name = cmdname;
+            permission = permissionneeded;
+            command = cmd;
+        }
+
+        public bool Run(string msg, TSPlayer ply, List<string> parms)
+        {
+            if (!ply.Group.HasPermission(permission))
+                return false;
+
+            try
+            {
+                command(new CommandArgs(msg, ply, parms));
+            }
+            catch (Exception e)
+            {
+                ply.SendMessage("Command failed, check logs for more details.");
+                Log.Error(e.ToString());
+            }
+
+            return true;
+        }
+
+        public bool CanRun(TSPlayer ply)
+        {
+            if (!ply.Group.HasPermission(permission))
+            {
+                return false;
+            }
+            return true;
+        }
+    }
+    public static class Commands
+    {
+        public static List<Command> ChatCommands = new List<Command>();
+
+        public static void InitCommands()
+        {
+            ChatCommands.Add(new Command("kick", "kick", Kick));
+            ChatCommands.Add(new Command("ban", "ban", Ban));
+            ChatCommands.Add(new Command("banip", "ban", BanIP));
+            ChatCommands.Add(new Command("unban", "unban", UnBan));
+            ChatCommands.Add(new Command("unbanip", "unban", UnBanIP));
+            ChatCommands.Add(new Command("whitelist", "whitelist", Whitelist));
+            ChatCommands.Add(new Command("off", "maintenance", Off));
+            ChatCommands.Add(new Command("off-nosave", "maintenance", OffNoSave));
+            ChatCommands.Add(new Command("checkupdates", "maintenance", CheckUpdates));
+            ChatCommands.Add(new Command("dropmeteor", "causeevents", DropMeteor));
+            ChatCommands.Add(new Command("star", "causeevents", Star));
+            ChatCommands.Add(new Command("bloodmoon", "causeevents", Bloodmoon));
+            ChatCommands.Add(new Command("invade", "causeevents", Invade));
+            ChatCommands.Add(new Command("eater", "spawnboss", Eater));
+            ChatCommands.Add(new Command("eye", "spawnboss", Eye));
+            ChatCommands.Add(new Command("king", "spawnboss", King));
+            ChatCommands.Add(new Command("skeletron", "spawnboss", Skeletron));
+            ChatCommands.Add(new Command("hardcore", "spawnboss", Hardcore));
+            ChatCommands.Add(new Command("spawnmob", "spawnmob", SpawnMob));
+            ChatCommands.Add(new Command("sm", "spawnmob", SpawnMob));
+            ChatCommands.Add(new Command("home", "tp", Home));
+            ChatCommands.Add(new Command("spawn", "tp", Spawn));
+            ChatCommands.Add(new Command("tp", "tp", TP));
+            ChatCommands.Add(new Command("tphere", "tp", TPHere));
+            ChatCommands.Add(new Command("warp", "warp", UseWarp));
+            ChatCommands.Add(new Command("setwarp", "managewarp", SetWarp));
+            ChatCommands.Add(new Command("delwarp", "managewarp", DeleteWarp));
+            ChatCommands.Add(new Command("reload", "cfg", Reload));
+            ChatCommands.Add(new Command("debug-config", "cfg", DebugConfiguration));
+            ChatCommands.Add(new Command("password", "cfg", Password));
+            ChatCommands.Add(new Command("save", "cfg", Save));
+            ChatCommands.Add(new Command("maxspawns", "cfg", MaxSpawns));
+            ChatCommands.Add(new Command("spawnrate", "cfg", SpawnRate));
+            ChatCommands.Add(new Command("setspawn", "cfg", SetSpawn));
+            ChatCommands.Add(new Command("savespawn", "cfg", SaveSpawn));
+            ChatCommands.Add(new Command("time", "time", Time));
+            ChatCommands.Add(new Command("slap", "pvpfun", Slap));
+            ChatCommands.Add(new Command("antibuild", "editspawn", ToggleAntiBuild));
+            ChatCommands.Add(new Command("protectspawn", "editspawn", ProtectSpawn));
+            ChatCommands.Add(new Command("region", "editspawn", Region));
+            ChatCommands.Add(new Command("help", "", Help));
+            ChatCommands.Add(new Command("playing", "", Playing));
+            ChatCommands.Add(new Command("online", "", Playing));
+            ChatCommands.Add(new Command("who", "", Playing));
+            ChatCommands.Add(new Command("auth", "", AuthToken));
+            ChatCommands.Add(new Command("me", "", ThirdPerson));
+            ChatCommands.Add(new Command("p", "", PartyChat));
+            ChatCommands.Add(new Command("rules", "", Rules));
+            ChatCommands.Add(new Command("displaylogs", "logs", Rules));
+            if (ConfigurationManager.DistributationAgent != "terraria-online")
+            {
+                ChatCommands.Add(new Command("kill", "kill", Kill));
+                ChatCommands.Add(new Command("butcher", "butcher", Butcher));
+                ChatCommands.Add(new Command("i", "cheat", Item));
+                ChatCommands.Add(new Command("item", "cheat", Item));
+                ChatCommands.Add(new Command("give", "cheat", Give));
+                ChatCommands.Add(new Command("heal", "cheat", Heal));
+            }
+        }
+
+        public static void AddUpdateCommand()
+        {
+            Commands.ChatCommands.Add(new Command("updatenow", "maintenance", Commands.UpdateNow));
+        }
+
+        public static bool HandleCommand(TSPlayer player, string text)
+        {
+            string cmdText = text.Remove(0, 1);
+
+            var args = Commands.ParseParameters(cmdText);
+            if (args.Count < 1)
+                return false;
+
+            string cmdName = args[0];
+            args.RemoveAt(0);
+
+            Command cmd = null;
+            foreach (Command command in Commands.ChatCommands)
+            {
+                if (command.Name.Equals(cmdName))
+                {
+                    cmd = command;
+                }
+            }
+
+            if (cmd == null)
+            {
+                return false;
+            }
+
+            if (!cmd.CanRun(player))
+            {
+                Tools.SendLogs(string.Format("{0} tried to execute {1}", player.Name, cmd.Name), Color.Red);
+                player.SendMessage("You do not have access to that command.", Color.Red);
+            }
+            else
+            {
+                Tools.SendLogs(string.Format("{0} executed: /{1}", player.Name, cmdText), Color.Red);
+                cmd.Run(cmdText, player, args);
+            }
+            return true;
+        }
+
+        /// <summary>
+        /// Parses a string of parameters into a list. Handles quotes.
+        /// </summary>
+        /// <param name="str"></param>
+        /// <returns></returns>
+        private static List<String> ParseParameters(string str)
+        {
+            var ret = new List<string>();
+            var sb = new StringBuilder();
+            bool instr = false;
+            for (int i = 0; i < str.Length; i++)
+            {
+                char c = str[i];
+
+                if (instr)
+                {
+                    if (c == '\\')
+                    {
+                        if (i + 1 >= str.Length)
+                            break;
+                        c = GetEscape(str[++i]);
+                    }
+                    else if (c == '"')
+                    {
+                        ret.Add(sb.ToString());
+                        sb.Clear();
+                        instr = false;
+                        continue;
+                    }
+                    sb.Append(c);
+                }
+                else
+                {
+                    if (IsWhiteSpace(c))
+                    {
+                        if (sb.Length > 0)
+                        {
+                            ret.Add(sb.ToString());
+                            sb.Clear();
+                        }
+                    }
+                    else if (c == '"')
+                    {
+                        if (sb.Length > 0)
+                        {
+                            ret.Add(sb.ToString());
+                            sb.Clear();
+                        }
+                        instr = true;
+                    }
+                    else
+                    {
+                        sb.Append(c);
+                    }
+                }
+            }
+            if (sb.Length > 0)
+                ret.Add(sb.ToString());
+
+            return ret;
+        }
+
+        private static char GetEscape(char c)
+        {
+            switch (c)
+            {
+                case '\\':
+                    return '\\';
+                case '"':
+                    return '"';
+                case 't':
+                    return '\t';
+                default:
+                    return c;
+            }
+        }
+
+        private static bool IsWhiteSpace(char c)
+        {
+            return c == ' ' || c == '\t' || c == '\n';
+        }
+
+        #region Player Management Commands
+
+        private static void Kick(CommandArgs args)
+        {
+            if (args.Parameters.Count < 1)
+            {
+                args.Player.SendMessage("Invalid syntax! Proper syntax: /kick <player> [reason]", Color.Red);
+                return;
+            }
+            if (args.Parameters[0].Length == 0)
+            {
+                args.Player.SendMessage("Missing player name", Color.Red);
+                return;
+            }
+
+            string plStr = args.Parameters[0];
+            var players = Tools.FindPlayer(plStr);
+            if (players.Count == 0)
+            {
+                args.Player.SendMessage("Invalid player!", Color.Red);
+            }
+            else if (players.Count > 1)
+            {
+                args.Player.SendMessage("More than one player matched!", Color.Red);
+            }
+            else
+            {
+                string reason = args.Parameters.Count > 1 ? String.Join(" ", args.Parameters.GetRange(1, args.Parameters.Count - 1)) : "Misbehaviour.";
+                if (!Tools.Kick(players[0], reason))
+                {
+                    args.Player.SendMessage("You can't kick another admin!", Color.Red);
+                }
+            }
+        }
+
+        private static void Ban(CommandArgs args)
+        {
+            if (args.Parameters.Count < 1)
+            {
+                args.Player.SendMessage("Invalid syntax! Proper syntax: /ban <player> [reason]", Color.Red);
+                return;
+            }
+            if (args.Parameters[0].Length == 0)
+            {
+                args.Player.SendMessage("Missing player name", Color.Red);
+                return;
+            }
+
+            string plStr = args.Parameters[0];
+            var players = Tools.FindPlayer(plStr);
+            if (players.Count == 0)
+            {
+                args.Player.SendMessage("Invalid player!", Color.Red);
+            }
+            else if (players.Count > 1)
+            {
+                args.Player.SendMessage("More than one player matched!", Color.Red);
+            }
+            else
+            {
+                string reason = args.Parameters.Count > 1 ? String.Join(" ", args.Parameters.GetRange(1, args.Parameters.Count - 1)) : "Misbehaviour.";
+                if (!Tools.Ban(players[0], reason))
+                {
+                    args.Player.SendMessage("You can't ban another admin!", Color.Red);
+                }
+            }
+        }
+
+        private static void BanIP(CommandArgs args)
+        {
+            if (args.Parameters.Count < 1)
+            {
+                args.Player.SendMessage("Syntax: /banip <ip> [reason]", Color.Red);
+                return;
+            }
+            if (args.Parameters[0].Length == 0)
+            {
+                args.Player.SendMessage("Missing IP address", Color.Red);
+                return;
+            }
+
+            string ip = args.Parameters[0];
+            string reason = args.Parameters.Count > 1 ? String.Join(" ", args.Parameters.GetRange(1, args.Parameters.Count - 1)) : "Manually added IP address ban.";
+            TShock.Bans.AddBan(ip, "", reason);
+        }
+
+        private static void UnBan(CommandArgs args)
+        {
+            if (args.Parameters.Count < 1)
+            {
+                args.Player.SendMessage("Invalid syntax! Proper syntax: /unban <player>", Color.Red);
+                return;
+            }
+            if (args.Parameters[0].Length == 0)
+            {
+                args.Player.SendMessage("Missing player name", Color.Red);
+                return;
+            }
+
+            string plStr = args.Parameters[0];
+            var ban = TShock.Bans.GetBanByName(plStr);
+            if (ban != null)
+            {
+                TShock.Bans.RemoveBan(ban);
+                args.Player.SendMessage(string.Format("Unbanned {0} ({1})!", ban.Name, ban.IP), Color.Red);
+            }
+            else
+            {
+                args.Player.SendMessage("Invalid player!", Color.Red);
+            }
+        }
+
+        private static void UnBanIP(CommandArgs args)
+        {
+            if (args.Parameters.Count < 1)
+            {
+                args.Player.SendMessage("Invalid syntax! Proper syntax: /unbanip <ip>", Color.Red);
+                return;
+            }
+            if (args.Parameters[0].Length == 0)
+            {
+                args.Player.SendMessage("Missing ip", Color.Red);
+                return;
+            }
+
+            string plStr = args.Parameters[0];
+            var ban = TShock.Bans.GetBanByIp(plStr);
+            if (ban != null)
+            {
+                TShock.Bans.RemoveBan(ban);
+                args.Player.SendMessage(string.Format("Unbanned {0} ({1})!", ban.Name, ban.IP), Color.Red);
+            }
+            else
+            {
+                args.Player.SendMessage("Invalid player!", Color.Red);
+            }
+        }
+
+        public static void Whitelist(CommandArgs args)
+        {
+            if (args.Parameters.Count == 1)
+            {
+                TextWriter tw = new StreamWriter(FileTools.WhitelistPath, true);
+                tw.WriteLine(args.Parameters[0]);
+                tw.Close();
+                args.Player.SendMessage("Added " + args.Parameters[0] + " to the whitelist.");
+            }
+        }
+
+        public static void DisplayLogs(CommandArgs args)
+        {
+            args.Player.DisplayLogs = (!args.Player.DisplayLogs);
+            args.Player.SendMessage("You now " + (args.Player.DisplayLogs ? "receive" : "stopped receiving") + " logs");
+        }
+
+        #endregion Player Management Commands
+
+        #region Server Maintenence Commands
+
+        private static void Off(CommandArgs args)
+        {
+            Tools.ForceKickAll("Server shutting down!");
+            WorldGen.saveWorld();
+            Netplay.disconnect = true;
+        }
+
+        private static void OffNoSave(CommandArgs args)
+        {
+            Tools.ForceKickAll("Server shutting down!");
+            Netplay.disconnect = true;
+        }
+
+        private static void CheckUpdates(CommandArgs args)
+        {
+            ThreadPool.QueueUserWorkItem(UpdateManager.CheckUpdate);
+        }
+
+        private static void UpdateNow(CommandArgs args)
+        {
+            Process TServer = Process.GetCurrentProcess();
+
+            StreamWriter sw = new StreamWriter("pid");
+            sw.Write(TServer.Id);
+            sw.Close();
+
+            sw = new StreamWriter("pn");
+            sw.Write(TServer.ProcessName + " " + Environment.CommandLine);
+            sw.Close();
+
+            WebClient client = new WebClient();
+            client.Headers.Add("user-agent", "TShock");
+            byte[] updatefile = client.DownloadData("http://tsupdate.shankshock.com/UpdateTShock.exe");
+
+            BinaryWriter bw = new BinaryWriter(new FileStream("UpdateTShock.exe", FileMode.Create));
+            bw.Write(updatefile);
+            bw.Close();
+
+            Process.Start(new ProcessStartInfo("UpdateTShock.exe"));
+
+            Tools.ForceKickAll("Server shutting down for update!");
+            WorldGen.saveWorld();
+            Netplay.disconnect = true;
+        }
+
+        #endregion Server Maintenence Commands
+
+        #region Cause Events and Spawn Monsters Commands
+
+        private static void DropMeteor(CommandArgs args)
+        {
+            WorldGen.spawnMeteor = false;
+            WorldGen.dropMeteor();
+        }
+
+        private static void Star(CommandArgs args)
+        {
+            int penis56 = 12;
+            int penis57 = Main.rand.Next(Main.maxTilesX - 50) + 100;
+            penis57 *= 0x10;
+            int penis58 = Main.rand.Next((int)(Main.maxTilesY * 0.05)) * 0x10;
+            Vector2 vector = new Vector2(penis57, penis58);
+            float speedX = Main.rand.Next(-100, 0x65);
+            float speedY = Main.rand.Next(200) + 100;
+            float penis61 = (float)Math.Sqrt(((speedX * speedX) + (speedY * speedY)));
+            penis61 = (penis56) / penis61;
+            speedX *= penis61;
+            speedY *= penis61;
+            Projectile.NewProjectile(vector.X, vector.Y, speedX, speedY, 12, 0x3e8, 10f, Main.myPlayer);
+        }
+
+        private static void Bloodmoon(CommandArgs args)
+        {
+            TSPlayer.Server.SetBloodMoon(true);
+            Tools.Broadcast(string.Format("{0} turned on blood moon.", args.Player.Name));
+        }
+
+        private static void Invade(CommandArgs args)
+        {
+            if (Main.invasionSize <= 0)
+            {
+                Tools.Broadcast(string.Format("{0} has started an invasion.", args.Player.Name));
+                TShock.StartInvasion();
+            }
+            else
+            {
+                Tools.Broadcast(string.Format("{0} has ended an invasion.", args.Player.Name));
+                Main.invasionSize = 0;
+            }
+        }
+
+        private static void Eater(CommandArgs args)
+        {
+            if (args.Parameters.Count > 1)
+            {
+                args.Player.SendMessage("Invalid syntax! Proper syntax: /eater [amount]", Color.Red);
+                return;
+            }
+            int amount = 1;
+            if (args.Parameters.Count == 1 && !int.TryParse(args.Parameters[0], out amount))
+            {
+                args.Player.SendMessage("Invalid syntax! Proper syntax: /eater [amount]", Color.Red);
+                return;
+            }
+            NPC eater = Tools.GetNPCById(13);
+            TSPlayer.Server.SpawnNPC(eater.type, eater.name, amount, (int)args.Player.TileX, (int)args.Player.TileY);
+            Tools.Broadcast(string.Format("{0} has spawned eater of worlds {1} times!", args.Player.Name, amount));
+        }
+
+        private static void Eye(CommandArgs args)
+        {
+            if (args.Parameters.Count > 1)
+            {
+                args.Player.SendMessage("Invalid syntax! Proper syntax: /eye [amount]", Color.Red);
+                return;
+            }
+            int amount = 1;
+            if (args.Parameters.Count == 1 && !int.TryParse(args.Parameters[0], out amount))
+            {
+                args.Player.SendMessage("Invalid syntax! Proper syntax: /eye [amount]", Color.Red);
+                return;
+            }
+            NPC eye = Tools.GetNPCById(4);
+            TSPlayer.Server.SetTime(false, 0.0);
+            TSPlayer.Server.SpawnNPC(eye.type, eye.name, amount, (int)args.Player.TileX, (int)args.Player.TileY);
+            Tools.Broadcast(string.Format("{0} has spawned eye {1} times!", args.Player.Name, amount));
+        }
+
+        private static void King(CommandArgs args)
+        {
+            if (args.Parameters.Count > 1)
+            {
+                args.Player.SendMessage("Invalid syntax! Proper syntax: /king [amount]", Color.Red);
+                return;
+            }
+            int amount = 1;
+            if (args.Parameters.Count == 1 && !int.TryParse(args.Parameters[0], out amount))
+            {
+                args.Player.SendMessage("Invalid syntax! Proper syntax: /king [amount]", Color.Red);
+                return;
+            }
+            NPC king = Tools.GetNPCById(50);
+            TSPlayer.Server.SpawnNPC(king.type, king.name, amount, (int)args.Player.TileX, (int)args.Player.TileY);
+            Tools.Broadcast(string.Format("{0} has spawned king slime {1} times!", args.Player.Name, amount));
+        }
+
+        private static void Skeletron(CommandArgs args)
+        {
+            if (args.Parameters.Count > 1)
+            {
+                args.Player.SendMessage("Invalid syntax! Proper syntax: /skeletron [amount]", Color.Red);
+                return;
+            }
+            int amount = 1;
+            if (args.Parameters.Count == 1 && !int.TryParse(args.Parameters[0], out amount))
+            {
+                args.Player.SendMessage("Invalid syntax! Proper syntax: /skeletron [amount]", Color.Red);
+                return;
+            }
+            NPC skeletron = Tools.GetNPCById(35);
+            TSPlayer.Server.SetTime(false, 0.0);
+            TSPlayer.Server.SpawnNPC(skeletron.type, skeletron.name, amount, (int)args.Player.TileX, (int)args.Player.TileY);
+            Tools.Broadcast(string.Format("{0} has spawned skeletron {1} times!", args.Player.Name, amount));
+        }
+
+        private static void Hardcore(CommandArgs args)
+        {
+            if (args.Parameters.Count > 1)
+            {
+                args.Player.SendMessage("Invalid syntax! Proper syntax: /hardcore [amount]", Color.Red);
+                return;
+            }
+            int amount = 1;
+            if (args.Parameters.Count == 1 && !int.TryParse(args.Parameters[0], out amount))
+            {
+                args.Player.SendMessage("Invalid syntax! Proper syntax: /hardcore [amount]", Color.Red);
+                return;
+            }
+            NPC eater = Tools.GetNPCById(13);
+            NPC eye = Tools.GetNPCById(4);
+            NPC king = Tools.GetNPCById(50);
+            NPC skeletron = Tools.GetNPCById(35);
+            TSPlayer.Server.SetTime(false, 0.0);
+            TSPlayer.Server.SpawnNPC(eater.type, eater.name, amount, (int)args.Player.TileX, (int)args.Player.TileY);
+            TSPlayer.Server.SpawnNPC(eye.type, eye.name, amount, (int)args.Player.TileX, (int)args.Player.TileY);
+            TSPlayer.Server.SpawnNPC(king.type, king.name, amount, (int)args.Player.TileX, (int)args.Player.TileY);
+            TSPlayer.Server.SpawnNPC(skeletron.type, skeletron.name, amount, (int)args.Player.TileX, (int)args.Player.TileY);
+            Tools.Broadcast(string.Format("{0} has spawned all bosses {1} times!", args.Player.Name, amount));
+        }
+
+        private static void SpawnMob(CommandArgs args)
+        {
+            if (args.Parameters.Count < 1 || args.Parameters.Count > 2)
+            {
+                args.Player.SendMessage("Invalid syntax! Proper syntax: /spawnmob <mob name/id> [amount]", Color.Red);
+                return;
+            }
+            if (args.Parameters[0].Length == 0)
+            {
+                args.Player.SendMessage("Missing mob name/id", Color.Red);
+                return;
+            }
+            int amount = 1;
+            if (args.Parameters.Count == 2 && !int.TryParse(args.Parameters[1], out amount))
+            {
+                args.Player.SendMessage("Invalid syntax! Proper syntax: /spawnmob <mob name/id> [amount]", Color.Red);
+                return;
+            }
+
+            var npcs = Tools.GetNPCByIdOrName(args.Parameters[0]);
+            if (npcs.Count == 0)
+            {
+                args.Player.SendMessage("Invalid mob type!", Color.Red);
+            }
+            else if (npcs.Count > 1)
+            {
+                args.Player.SendMessage(string.Format("More than one ({0}) mob matched!", npcs.Count), Color.Red);
+            }
+            else
+            {
+                var npc = npcs[0];
+                if (npc.type >= 1 && npc.type < Main.maxNPCTypes)
+                {
+                    TSPlayer.Server.SpawnNPC(npc.type, npc.name, amount, (int)args.Player.TileX, (int)args.Player.TileY, 50, 20);
+                    Tools.Broadcast(string.Format("{0} was spawned {1} time(s).", npc.name, amount));
+                }
+                else
+                    args.Player.SendMessage("Invalid mob type!", Color.Red);
+            }
+        }
+
+        #endregion Cause Events and Spawn Monsters Commands
+
+        #region Teleport Commands
+
+        private static void Home(CommandArgs args)
+        {
+            if (!args.Player.RealPlayer)
+            {
+                args.Player.SendMessage("You cannot use teleport commands!");
+                return;
+            }
+
+            args.Player.Spawn();
+            args.Player.SendMessage("Teleported to your spawnpoint.");
+        }
+
+        private static void Spawn(CommandArgs args)
+        {
+            if (!args.Player.RealPlayer)
+            {
+                args.Player.SendMessage("You cannot use teleport commands!");
+                return;
+            }
+
+            if (args.Player.Teleport(Main.spawnTileX, Main.spawnTileY))
+                args.Player.SendMessage("Teleported to the map's spawnpoint.");
+            else
+                args.Player.SendMessage("Teleport unavailable - Spawn point set to Bed. To unset, destroy Bed and suicide at least once.", Color.Red);
+        }
+
+        private static void TP(CommandArgs args)
+        {
+            if (!args.Player.RealPlayer)
+            {
+                args.Player.SendMessage("You cannot use teleport commands!");
+                return;
+            }
+
+            if (args.Parameters.Count < 1)
+            {
+                args.Player.SendMessage("Invalid syntax! Proper syntax: /tp <player> ", Color.Red);
+                return;
+            }
+
+            string plStr = String.Join(" ", args.Parameters);
+            var players = Tools.FindPlayer(plStr);
+            if (players.Count == 0)
+                args.Player.SendMessage("Invalid player!", Color.Red);
+            else if (players.Count > 1)
+                args.Player.SendMessage("More than one player matched!", Color.Red);
+            else
+            {
+                var plr = players[0];
+                if (args.Player.Teleport(plr.TileX, plr.TileY + 3))
+                    args.Player.SendMessage(string.Format("Teleported to {0}", plr.Name));
+                else
+                    args.Player.SendMessage("Teleport unavailable - Spawn point set to Bed. To unset, destroy Bed and suicide at least once.", Color.Red);
+            }
+        }
+
+        private static void TPHere(CommandArgs args)
+        {
+            if (!args.Player.RealPlayer)
+            {
+                args.Player.SendMessage("You cannot use teleport commands!");
+                return;
+            }
+
+            if (args.Parameters.Count < 1)
+            {
+                args.Player.SendMessage("Invalid syntax! Proper syntax: /tphere <player> ", Color.Red);
+                return;
+            }
+
+            string plStr = String.Join(" ", args.Parameters);
+            var players = Tools.FindPlayer(plStr);
+            if (players.Count == 0)
+            {
+                args.Player.SendMessage("Invalid player!", Color.Red);
+            }
+            else if (players.Count > 1)
+            {
+                args.Player.SendMessage("More than one player matched!", Color.Red);
+            }
+            else
+            {
+                var plr = players[0];
+                if (plr.Teleport(args.Player.TileX, args.Player.TileY + 3))
+                {
+                    plr.SendMessage(string.Format("You were teleported to {0}.", plr.Name));
+                    args.Player.SendMessage(string.Format("You brought {0} here.", plr.Name));
+                }
+                else
+                    args.Player.SendMessage("Teleport unavailable - Target player has spawn point set to Bed.", Color.Red);
+
+            }
+        }
+
+        private static void SetWarp(CommandArgs args)
+        {
+            if (args.Parameters.Count > 0)
+            {
+                string warpName = String.Join(" ", args.Parameters);
+                if (warpName.Equals("list"))
+                {
+                    args.Player.SendMessage("Name reserved, use a different name", Color.Red);
+                }
+                else if (WarpsManager.AddWarp(args.Player.TileX, args.Player.TileY, warpName, Main.worldName))
+                {
+                    args.Player.SendMessage("Set warp " + warpName, Color.Yellow);
+                    WarpsManager.WriteSettings();
+                }
+                else
+                {
+                    args.Player.SendMessage("Warp " + warpName + " already exists", Color.Red);
+                }
+            }
+            else
+                args.Player.SendMessage("Invalid syntax! Proper syntax: /setwarp [name]", Color.Red);
+        }
+
+        private static void DeleteWarp(CommandArgs args)
+        {
+            if (args.Parameters.Count > 0)
+            {
+                string warpName = String.Join(" ", args.Parameters);
+                if (WarpsManager.DeleteWarp(warpName))
+                    args.Player.SendMessage("Deleted warp " + warpName, Color.Yellow);
+                else
+                    args.Player.SendMessage("Could not find specified warp", Color.Red);
+            }
+            else
+                args.Player.SendMessage("Invalid syntax! Proper syntax: /delwarp [name]", Color.Red);
+        }
+
+        private static void UseWarp(CommandArgs args)
+        {
+            if (args.Parameters.Count > 0)
+            {
+                if (args.Parameters[0].Equals("list"))
+                {
+                    args.Player.SendMessage("Current Warps:", Color.Green); 
+                    int page = 1;
+                    if (args.Parameters.Count > 1)
+                        int.TryParse(args.Parameters[1], out page);
+                    var sb = new StringBuilder();
+                    if (WarpsManager.Warps.Count > (15 * (page - 1)))
+                    {
+                        for (int j = (15 * (page - 1)); j < (15 * page); j++)
+                        {
+                            if (sb.Length != 0)
+                                sb.Append(", ");
+                            sb.Append("/").Append(WarpsManager.Warps[j].WarpName);
+                            if (j == WarpsManager.Warps.Count - 1)
+                            {
+                                args.Player.SendMessage(sb.ToString(), Color.Yellow);
+                                break;
+                            }
+                            if ((j + 1) % 5 == 0)
+                            {
+                                args.Player.SendMessage(sb.ToString(), Color.Yellow);
+                                sb.Clear();
+                            }
+                        }
+                    }
+                    if (WarpsManager.Warps.Count > (15 * page))
+                    {
+                        args.Player.SendMessage(string.Format("Type /warp list {0} for more warps.", (page + 1)), Color.Yellow);
+                    }
+                }
+                else
+                {
+                    string warpName = String.Join(" ", args.Parameters);
+                    var warp = WarpsManager.FindWarp(warpName);
+                    if (warp != Vector2.Zero)
+                    {
+                        if (args.Player.Teleport((int)warp.X, (int)warp.Y + 3))
+                            args.Player.SendMessage("Warped to " + warpName, Color.Yellow);
+                        else
+                            args.Player.SendMessage("Warp unavailable - Spawn point set to Bed. To unset, destroy Bed and suicide at least once.", Color.Red);
+
+                    }
+                    else
+                    {
+                        args.Player.SendMessage("Specified warp not found", Color.Red);
+                    }
+                }
+            }
+            else
+                args.Player.SendMessage("Invalid syntax! Proper syntax: /warp [name] or warp list", Color.Red);
+        }
+
+        #endregion Teleport Commands
+
+        #region Server Config Commands
+
+        private static void SetSpawn(CommandArgs args)
+        {
+            ConfigurationManager.spawnTileX = args.Player.TileX;
+            ConfigurationManager.spawnTileY = args.Player.TileY + 3;
+            ConfigurationManager.Spawn_WorldID = Main.worldID;
+            ConfigurationManager.WriteJsonConfiguration();
+            args.Player.SendMessage("Set server spawn point to your position");
+        }
+
+        private static void SaveSpawn(CommandArgs args)
+        {
+            Main.spawnTileX = ConfigurationManager.spawnTileX;
+            Main.spawnTileY = ConfigurationManager.spawnTileY;
+            WorldGen.saveWorld();
+            args.Player.SendMessage("Saved current spawn point to file.");
+        }
+
+        private static void DebugConfiguration(CommandArgs args)
+        {
+            args.Player.SendMessage("TShock Config:");
+            string lineOne = string.Format("BanCheater : {0}, KickCheater : {1}, BanGriefer : {2}, KickGriefer : {3}",
+                              ConfigurationManager.BanCheater, ConfigurationManager.KickCheater,
+                              ConfigurationManager.BanGriefer, ConfigurationManager.KickGriefer);
+            args.Player.SendMessage(lineOne, Color.Yellow);
+            string lineTwo = string.Format("BanTnt : {0}, KickTnt : {1}, BanBoom : {2}, KickBoom : {3}",
+                                           ConfigurationManager.BanTnt, ConfigurationManager.KickTnt,
+                                           ConfigurationManager.BanBoom, ConfigurationManager.KickBoom);
+            args.Player.SendMessage(lineTwo, Color.Yellow);
+            string lineThree = string.Format("RangeChecks : {0}, DisableBuild : {1}, ProtectSpawn : {2}, ProtectRadius : {3}",
+                                             ConfigurationManager.RangeChecks, ConfigurationManager.DisableBuild,
+                                             ConfigurationManager.SpawnProtect, ConfigurationManager.SpawnProtectRadius);
+            args.Player.SendMessage(lineThree, Color.Yellow);
+            string lineFour = string.Format("MaxSlots : {0}, SpamChecks : {1}, InvMultiplier : {2}, DMS : {3}, SpawnRate {4}",
+                                           ConfigurationManager.MaxSlots, ConfigurationManager.SpamChecks,
+                                           ConfigurationManager.InvasionMultiplier, ConfigurationManager.DefaultMaxSpawns,
+                                           ConfigurationManager.DefaultSpawnRate);
+            args.Player.SendMessage(lineFour, Color.Yellow);
+        }
+
+        private static void Reload(CommandArgs args)
+        {
+            FileTools.SetupConfig();
+            args.Player.SendMessage("Configuration reload complete. Some changes may require server restart.");
+        }
+
+        private static void Password(CommandArgs args)
+        {
+            if (args.Parameters.Count != 1)
+            {
+                args.Player.SendMessage("Invalid syntax! Proper syntax: /password \"<new password>\"", Color.Red);
+                return;
+            }
+            string passwd = args.Parameters[0];
+            Netplay.password = passwd;
+            args.Player.SendMessage(string.Format("Server password changed to: {0}", passwd));
+        }
+
+        private static void Save(CommandArgs args)
+        {
+            WorldGen.saveWorld();
+            args.Player.SendMessage("World saved.");
+        }
+
+        private static void MaxSpawns(CommandArgs args)
+        {
+
+            if (args.Parameters.Count != 1)
+            {
+                args.Player.SendMessage("Invalid syntax! Proper syntax: /maxspawns <maxspawns>", Color.Red);
+                return;
+            }
+
+            int amount = Convert.ToInt32(args.Parameters[0]);
+            int.TryParse(args.Parameters[0], out amount);
+            NPC.defaultMaxSpawns = amount;
+            ConfigurationManager.DefaultMaxSpawns = amount;
+            Tools.Broadcast(string.Format("{0} changed the maximum spawns to: {1}", args.Player.Name, amount));
+        }
+
+        private static void SpawnRate(CommandArgs args)
+        {
+            if (args.Parameters.Count != 1)
+            {
+                args.Player.SendMessage("Invalid syntax! Proper syntax: /spawnrate <spawnrate>", Color.Red);
+                return;
+            }
+
+            int amount = Convert.ToInt32(args.Parameters[0]);
+            int.TryParse(args.Parameters[0], out amount);
+            NPC.defaultSpawnRate = amount;
+            ConfigurationManager.DefaultSpawnRate = amount;
+            Tools.Broadcast(string.Format("{0} changed the spawn rate to: {1}", args.Player.Name, amount));
+        }
+
+        #endregion Server Config Commands
+
+        #region Time/PvpFun Commands
+
+        private static void Time(CommandArgs args)
+        {
+            if (args.Parameters.Count != 1)
+            {
+                args.Player.SendMessage("Invalid syntax! Proper syntax: /time <day/night/dusk/noon/midnight>", Color.Red);
+                return;
+            }
+
+            switch (args.Parameters[0])
+            {
+                case "day":
+                    TSPlayer.Server.SetTime(true, 0.0);
+                    Tools.Broadcast(string.Format("{0} set time to day.", args.Player.Name));
+                    break;
+                case "night":
+                    TSPlayer.Server.SetTime(false, 0.0);
+                    Tools.Broadcast(string.Format("{0} set time to night.", args.Player.Name));
+                    break;
+                case "dusk":
+                    TSPlayer.Server.SetTime(false, 0.0);
+                    Tools.Broadcast(string.Format("{0} set time to dusk.", args.Player.Name));
+                    break;
+                case "noon":
+                    TSPlayer.Server.SetTime(true, 27000.0);
+                    Tools.Broadcast(string.Format("{0} set time to noon.", args.Player.Name));
+                    break;
+                case "midnight":
+                    TSPlayer.Server.SetTime(false, 16200.0);
+                    Tools.Broadcast(string.Format("{0} set time to midnight.", args.Player.Name));
+                    break;
+                default:
+                    args.Player.SendMessage("Invalid syntax! Proper syntax: /time <day/night/dusk/noon/midnight>", Color.Red);
+                    break;
+            }
+        }
+
+        private static void Slap(CommandArgs args)
+        {
+            if (args.Parameters.Count < 1 || args.Parameters.Count > 2)
+            {
+                args.Player.SendMessage("Invalid syntax! Proper syntax: /slap <player> [dmg]", Color.Red);
+                return;
+            }
+            if (args.Parameters[0].Length == 0)
+            {
+                args.Player.SendMessage("Missing player name", Color.Red);
+                return;
+            }
+
+            string plStr = args.Parameters[0];
+            var players = Tools.FindPlayer(plStr);
+            if (players.Count == 0)
+            {
+                args.Player.SendMessage("Invalid player!", Color.Red);
+            }
+            else if (players.Count > 1)
+            {
+                args.Player.SendMessage("More than one player matched!", Color.Red);
+            }
+            else
+            {
+                var plr = players[0];
+                int damage = 5;
+                if (args.Parameters.Count == 2)
+                {
+                    int.TryParse(args.Parameters[1], out damage);
+                }
+                plr.DamagePlayer(damage);
+                Tools.Broadcast(string.Format("{0} slapped {1} for {2} damage.",
+                                args.Player.Name, plr.Name, damage));
+            }
+        }
+
+        #endregion Time/PvpFun Commands
+
+        #region World Protection Commands
+
+        private static void ToggleAntiBuild(CommandArgs args)
+        {
+            ConfigurationManager.DisableBuild = (ConfigurationManager.DisableBuild == false);
+            Tools.Broadcast(string.Format("Anti-build is now {0}.", (ConfigurationManager.DisableBuild ? "on" : "off")));
+        }
+
+        private static void ProtectSpawn(CommandArgs args)
+        {
+            ConfigurationManager.SpawnProtect = (ConfigurationManager.SpawnProtect == false);
+            Tools.Broadcast(string.Format("Spawn is now {0}.", (ConfigurationManager.SpawnProtect ? "protected" : "open")));
+        }
+
+        private static void Region(CommandArgs args)
+        {
+            string cmd = "help";
+            if (args.Parameters.Count > 0)
+            {
+                cmd = args.Parameters[0].ToLower();
+            }
+            switch (cmd)
+            {
+                case "set":
+                    {
+                        if (args.Parameters.Count == 2)
+                        {
+                            if (args.Parameters[1] == "1")
+                            {
+                                args.Player.TempArea.X = args.Player.TileX;
+                                args.Player.TempArea.Y = args.Player.TileY;
+                                args.Player.SendMessage("Set Temp Point 1", Color.Yellow);
+                            }
+                            else if (args.Parameters[1] == "2")
+                            {
+                                if (args.Player.TempArea.X != 0)
+                                {
+                                    if (args.Player.TileX > args.Player.TempArea.X && args.Player.TileY > args.Player.TempArea.Y)
+                                    {
+                                        args.Player.TempArea.Width = args.Player.TileX - args.Player.TempArea.X;
+                                        args.Player.TempArea.Height = (args.Player.TileY + 3) - args.Player.TempArea.Y;
+                                        args.Player.SendMessage("Set Temp Point 2", Color.Yellow);
+                                    }
+                                    else
+                                    {
+                                        args.Player.SendMessage("Point 2 must be below and right of Point 1", Color.Yellow);
+                                        args.Player.SendMessage("Use /region clear to start again", Color.Yellow);
+                                    }
+                                }
+                                else
+                                {
+                                    args.Player.SendMessage("You have not set Point 1 yet", Color.Red);
+                                }
+                            }
+                            else
+                                args.Player.SendMessage("Invalid syntax! Proper syntax: /region set [1/2]", Color.Red);
+                        }
+                        else
+                            args.Player.SendMessage("Invalid syntax! Proper syntax: /region set [1/2]", Color.Red);
+                        break;
+                    }
+                case "define":
+                    {
+                        if (args.Parameters.Count > 1)
+                        {
+                            if (!args.Player.TempArea.IsEmpty)
+                            {
+                                string regionName = String.Join(" ", args.Parameters.GetRange(1, args.Parameters.Count - 1));
+                                if (RegionManager.AddRegion(args.Player.TempArea.X, args.Player.TempArea.Y, 
+                                                            args.Player.TempArea.Width, args.Player.TempArea.Height, 
+                                                            regionName, Main.worldName))
+                                {
+                                    args.Player.TempArea = Rectangle.Empty;
+                                    args.Player.SendMessage("Set region " + regionName, Color.Yellow);
+                                }
+                                else
+                                {
+                                    args.Player.SendMessage("Region " + regionName + " already exists", Color.Red);
+                                }
+                            }
+                            else
+                                args.Player.SendMessage("Points not set up yet", Color.Red);
+                        }
+                        else
+                            args.Player.SendMessage("Invalid syntax! Proper syntax: /region define [name]", Color.Red);
+                        break;
+                    }
+                case "protect":
+                    {
+                        if (args.Parameters.Count == 3)
+                        {
+                            string regionName = args.Parameters[1];
+                            if (args.Parameters[2].ToLower() == "true")
+                            {
+                                if (RegionManager.SetRegionState(regionName, true))
+                                    args.Player.SendMessage("Protected region " + regionName, Color.Yellow);
+                                else
+                                    args.Player.SendMessage("Could not find specified region", Color.Red);
+                            }
+                            else if (args.Parameters[2].ToLower() == "false")
+                            {
+                                if (RegionManager.SetRegionState(regionName, false))
+                                    args.Player.SendMessage("Unprotected region " + regionName, Color.Yellow);
+                                else
+                                    args.Player.SendMessage("Could not find specified region", Color.Red);
+                            }
+                            else
+                                args.Player.SendMessage("Invalid syntax! Proper syntax: /region protected [name] [true/false]", Color.Red);
+                        }
+                        else
+                            args.Player.SendMessage("Invalid syntax! Proper syntax: /region protected [name] [true/false]", Color.Red);
+                        break;
+                    }
+                case "delete":
+                    {
+                        if (args.Parameters.Count > 1)
+                        {
+                            string regionName = String.Join(" ", args.Parameters.GetRange(1, args.Parameters.Count - 1));
+                            if (RegionManager.DeleteRegion(regionName))
+                                args.Player.SendMessage("Deleted region " + regionName, Color.Yellow);
+                            else
+                                args.Player.SendMessage("Could not find specified region", Color.Red);
+                        }
+                        else
+                            args.Player.SendMessage("Invalid syntax! Proper syntax: /region delete [name]", Color.Red);
+                        break;
+                    }
+                case "clear":
+                    {
+                        args.Player.TempArea = Rectangle.Empty;
+                        args.Player.SendMessage("Cleared temp area", Color.Yellow);
+                        break;
+                    }
+                case "allow":
+                    {
+                        if (args.Parameters.Count > 2)
+                        {
+                            string playerName = args.Parameters[1];
+                            string regionName = "";
+                            string playerIP = null;
+
+                            for (int i = 2; i < args.Parameters.Count; i++)
+                            {
+                                if (regionName == "")
+                                {
+                                    regionName = args.Parameters[2];
+                                }
+                                else
+                                {
+                                    regionName = regionName + " " + args.Parameters[i];
+                                }
+                            }
+                            if ((playerIP = Tools.GetPlayerIP(playerName)) != null)
+                            {
+                                if (RegionManager.AddNewUser(regionName, playerIP))
+                                {
+                                    args.Player.SendMessage("Added user " + playerName + " to " + regionName, Color.Yellow);
+                                    RegionManager.WriteSettings();
+                                }
+                                else
+                                    args.Player.SendMessage("Region " + regionName + " not found", Color.Red);
+                            }
+                            else
+                            {
+                                args.Player.SendMessage("Player " + playerName + " not found", Color.Red);
+                            }
+                        }
+                        else
+                            args.Player.SendMessage("Invalid syntax! Proper syntax: /region allow [name] [region]", Color.Red);
+                        break;
+                    }
+                case "help":
+                default:
+                    {
+                        args.Player.SendMessage("Avialable region commands:", Color.Green);
+                        args.Player.SendMessage("/region set [1/2] /region define [name] /region protect [name] [true/false]", Color.Yellow);
+                        args.Player.SendMessage("/region delete [name] /region clear (temporary region)", Color.Yellow);
+                        args.Player.SendMessage("/region allow [name] [regionname]", Color.Yellow);
+                        break;
+                    }
+            }
+
+        }
+
+        #endregion World Protection Commands
+
+        #region General Commands
+
+        private static void Help(CommandArgs args)
+        {
+            args.Player.SendMessage("TShock Commands:");
+            int page = 1;
+            if (args.Parameters.Count > 0)
+                int.TryParse(args.Parameters[0], out page);
+            var cmdlist = new List<Command>();
+            for (int j = 0; j < ChatCommands.Count; j++)
+            {
+                if (ChatCommands[j].CanRun(args.Player))
+                {
+                    cmdlist.Add(ChatCommands[j]);
+                }
+            }
+            var sb = new StringBuilder();
+            if (cmdlist.Count > (15 * (page - 1)))
+            {
+                for (int j = (15 * (page - 1)); j < (15 * page); j++)
+                {
+                    if (sb.Length != 0)
+                        sb.Append(", ");
+                    sb.Append("/").Append(cmdlist[j].Name);
+                    if (j == cmdlist.Count - 1)
+                    {
+                        args.Player.SendMessage(sb.ToString(), Color.Yellow);
+                        break;
+                    }
+                    if ((j + 1) % 5 == 0)
+                    {
+                        args.Player.SendMessage(sb.ToString(), Color.Yellow);
+                        sb.Clear();
+                    }
+                }
+            }
+            if (cmdlist.Count > (15 * page))
+            {
+                args.Player.SendMessage(string.Format("Type /help {0} for more commands.", (page + 1)), Color.Yellow);
+            }
+        }
+
+        private static void Playing(CommandArgs args)
+        {
+            args.Player.SendMessage(string.Format("Current players: {0}.", Tools.GetPlayers()), 255, 240, 20);
+        }
+
+        private static void AuthToken(CommandArgs args)
+        {
+            if (ConfigurationManager.AuthToken == 0)
+            {
+                return;
+            }
+            int givenCode = Convert.ToInt32(args.Parameters[0]);
+            if (givenCode == ConfigurationManager.AuthToken)
+            {
+                TextWriter tw = new StreamWriter(FileTools.UsersPath, true);
+                tw.Write("\n" + args.Player.IP + " superadmin");
+                args.Player.SendMessage("SuperAdmin authenticated. Please re-connect using the same IP.");
+                ConfigurationManager.AuthToken = 0;
+                tw.Close();
+            }
+        }
+
+        private static void ThirdPerson(CommandArgs args)
+        {
+            if (args.Parameters.Count == 0)
+            {
+                args.Player.SendMessage("Invalid syntax! Proper syntax: /me <text>", Color.Red);
+                return;
+            }
+            Tools.Broadcast(string.Format("*{0} {1}", args.Player.Name, String.Join(" ", args.Parameters)), 205, 133, 63);
+        }
+
+        private static void PartyChat(CommandArgs args)
+        {
+            if (args.Parameters.Count == 0)
+            {
+                args.Player.SendMessage("Invalid syntax! Proper syntax: /p <team chat text>", Color.Red);
+                return;
+            }
+            int playerTeam = args.Player.Team;
+            if (playerTeam != 0)
+            {
+                string msg = string.Format("<{0}> {1}", args.Player.Name, String.Join(" ", args.Parameters));
+                foreach (TSPlayer player in TShock.Players)
+                {
+                    if (player != null && player.Active && player.Team == playerTeam)
+                        player.SendMessage(msg, Main.teamColor[playerTeam].R, Main.teamColor[playerTeam].G, Main.teamColor[playerTeam].B);
+                }
+            }
+            else
+            {
+                args.Player.SendMessage("You are not in a party!", 255, 240, 20);
+            }
+        }
+
+        private static void Rules(CommandArgs args)
+        {
+            Tools.ShowFileToUser(args.Player, "rules.txt");
+        }
+
+        #endregion General Commands
+
+        #region Cheat Commands
+
+        private static void Kill(CommandArgs args)
+        {
+            if (args.Parameters.Count < 1)
+            {
+                args.Player.SendMessage("Invalid syntax! Proper syntax: /kill <player>", Color.Red);
+                return;
+            }
+
+            string plStr = String.Join(" ", args.Parameters);
+            var players = Tools.FindPlayer(plStr);
+            if (players.Count == 0)
+            {
+                args.Player.SendMessage("Invalid player!", Color.Red);
+            }
+            else if (players.Count > 1)
+            {
+                args.Player.SendMessage("More than one player matched!", Color.Red);
+            }
+            else
+            {
+                var plr = players[0];
+                plr.DamagePlayer(999999);
+                args.Player.SendMessage(string.Format("You just killed {0}!", plr.Name));
+                plr.SendMessage(string.Format("{0} just killed you!", args.Player.Name));
+            }
+        }
+
+        private static void Butcher(CommandArgs args)
+        {
+            if (args.Parameters.Count > 1)
+            {
+                args.Player.SendMessage("Invalid syntax! Proper syntax: /butcher [killFriendly(true/false)]", Color.Red);
+                return;
+            }
+
+            bool killFriendly = true;
+            if (args.Parameters.Count == 1)
+                bool.TryParse(args.Parameters[0], out killFriendly);
+
+            int killcount = 0;
+            for (int i = 0; i < Main.npc.Length; i++)
+            {
+                if ( Main.npc[i].active && !Main.npc[i].townNPC && (!Main.npc[i].friendly || killFriendly))
+                {
+                    TSPlayer.Server.StrikeNPC(i, 99999, 90f, 1);
+                    killcount++;
+                }
+            }
+            Tools.Broadcast(string.Format("Killed {0} NPCs.", killcount));
+        }
+
+        private static void Item(CommandArgs args)
+        {
+            if (args.Parameters.Count < 1)
+            {
+                args.Player.SendMessage("Invalid syntax! Proper syntax: /item <item name/id>", Color.Red);
+                return;
+            }
+            if (args.Parameters[0].Length == 0)
+            {
+                args.Player.SendMessage("Missing item name/id", Color.Red);
+                return;
+            }
+
+            var items = Tools.GetItemByIdOrName(String.Join(" ", args.Parameters));
+            if (items.Count == 0)
+            {
+                args.Player.SendMessage("Invalid item type!", Color.Red);
+            }
+            else if (items.Count > 1)
+            {
+                args.Player.SendMessage(string.Format("More than one ({0}) item matched!", items.Count), Color.Red);
+            }
+            else
+            {
+                var item = items[0];
+                if (item.type >= 1 && item.type < Main.maxItemTypes)
+                {
+                    if (args.Player.InventorySlotAvailable)
+                    {
+                        args.Player.GiveItem(item.type, item.name, item.width, item.height, item.maxStack);
+                        args.Player.SendMessage(string.Format("Got some {0}.", item.name));
+                    }
+                    else
+                    {
+                        args.Player.SendMessage("You don't have free slots!", Color.Red);
+                    }
+                }
+                else
+                {
+                    args.Player.SendMessage("Invalid item type!", Color.Red);
+                }
+            }
+        }
+
+        private static void Give(CommandArgs args)
+        {
+            if (args.Parameters.Count != 2)
+            {
+                args.Player.SendMessage("Invalid syntax! Proper syntax: /give <item type/id> <player>", Color.Red);
+                return;
+            }
+            if (args.Parameters[0].Length == 0)
+            {
+                args.Player.SendMessage("Missing item name/id", Color.Red);
+                return;
+            }
+            if (args.Parameters[1].Length == 0)
+            {
+                args.Player.SendMessage("Missing player name", Color.Red);
+                return;
+            }
+
+            var items = Tools.GetItemByIdOrName(args.Parameters[0]);
+
+            if (items.Count == 0)
+            {
+                args.Player.SendMessage("Invalid item type!", Color.Red);
+            }
+            else if (items.Count > 1)
+            {
+                args.Player.SendMessage(string.Format("More than one ({0}) item matched!", items.Count), Color.Red);
+            }
+            else
+            {
+                var item = items[0];
+                if (item.type >= 1 && item.type < Main.maxItemTypes)
+                {
+                    string plStr = args.Parameters[1];
+                    var players = Tools.FindPlayer(plStr);
+                    if (players.Count == 0)
+                    {
+                        args.Player.SendMessage("Invalid player!", Color.Red);
+                    }
+                    else if (players.Count > 1)
+                    {
+                        args.Player.SendMessage("More than one player matched!", Color.Red);
+                    }
+                    else
+                    {
+                        var plr = players[0];
+                        if (plr.InventorySlotAvailable)
+                        {
+                            plr.GiveItem(item.type, item.name, item.width, item.height, item.maxStack);
+                            args.Player.SendMessage(string.Format("Gave {0} some {1}.", plr.Name, item.name));
+                            plr.SendMessage(string.Format("{0} gave you some {1}.", args.Player.Name, item.name));
+                        }
+                        else
+                        {
+                            args.Player.SendMessage("Player does not have free slots!", Color.Red);
+                        }
+                    }
+                }
+                else
+                {
+                    args.Player.SendMessage("Invalid item type!", Color.Red);
+                }
+            }
+        }
+
+        private static void Heal(CommandArgs args)
+        {
+            TSPlayer playerToHeal;
+            if (args.Parameters.Count > 0)
+            {
+                string plStr = String.Join(" ", args.Parameters);
+                var players = Tools.FindPlayer(plStr);
+                if (players.Count == 0)
+                {
+                    args.Player.SendMessage("Invalid player!", Color.Red);
+                    return;
+                }
+                else if (players.Count > 1)
+                {
+                    args.Player.SendMessage("More than one player matched!", Color.Red);
+                    return;
+                }
+                else
+                {
+                    playerToHeal = players[0];
+                }
+            }
+            else if (!args.Player.RealPlayer)
+            {
+                args.Player.SendMessage("You cant heal yourself!");
+                return;
+            }
+            else
+            {
+                playerToHeal = args.Player;
+            }
+
+            Item heart = Tools.GetItemById(58);
+            Item star = Tools.GetItemById(184);
+            for (int i = 0; i < 20; i++)
+                playerToHeal.GiveItem(heart.type, heart.name, heart.width, heart.height, heart.maxStack);
+            for (int i = 0; i < 10; i++)
+                playerToHeal.GiveItem(star.type, star.name, star.width, star.height, star.maxStack);
+            if (playerToHeal == args.Player)
+            {
+                args.Player.SendMessage("You just got healed!");
+            }
+            else
+            {
+                args.Player.SendMessage(string.Format("You just healed {0}", playerToHeal.Name));
+                playerToHeal.SendMessage(string.Format("{0} just healed you!", args.Player.Name));
+            }
+        }
+
+        #endregion Cheat Comamnds
+    }
+}