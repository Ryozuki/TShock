﻿/*
TShock, a server mod for Terraria
Copyright (C) 2011-2013 Nyx Studios (fka. The TShock Team)

This program is free software: you can redistribute it and/or modify
it under the terms of the GNU General Public License as published by
the Free Software Foundation, either version 3 of the License, or
(at your option) any later version.

This program is distributed in the hope that it will be useful,
but WITHOUT ANY WARRANTY; without even the implied warranty of
MERCHANTABILITY or FITNESS FOR A PARTICULAR PURPOSE.  See the
GNU General Public License for more details.

You should have received a copy of the GNU General Public License
along with this program.  If not, see <http://www.gnu.org/licenses/>.
*/

using System;
using System.Collections.Generic;
using System.ComponentModel;
using System.Diagnostics;
using System.IO;
using System.IO.Streams;
using System.Linq;
using System.Text;
using TShockAPI.DB;
using Terraria;
using TShockAPI.Net;

namespace TShockAPI
{
	public delegate bool GetDataHandlerDelegate(GetDataHandlerArgs args);

	public class GetDataHandlerArgs : EventArgs
	{
		public TSPlayer Player { get; private set; }
		public MemoryStream Data { get; private set; }

		public Player TPlayer
		{
			get { return Player.TPlayer; }
		}

		public GetDataHandlerArgs(TSPlayer player, MemoryStream data)
		{
			Player = player;
			Data = data;
		}
	}

	public static class GetDataHandlers
	{
		private static Dictionary<PacketTypes, GetDataHandlerDelegate> GetDataHandlerDelegates;
		public static int[] WhitelistBuffMaxTime;
		#region Events
		
		/// <summary>
		/// Used when a TileEdit event is called.
		/// </summary>
		public class TileEditEventArgs : HandledEventArgs
		{
            /// <summary>
            /// The TSPlayer who made the tile edit
            /// </summary>
            public TSPlayer Player { get; set; }

			/// <summary>
			/// The tile coordinate on the X plane
			/// </summary>
			public int X { get; set; }

			/// <summary>
			/// The tile coordinate on the Y plane
			/// </summary>
			public int Y { get; set; }
			
			/// <summary>
			/// The Tile ID being edited.
			/// </summary>
			public byte EditData { get; set; }
			/// <summary>
			/// The EditType.
			/// (KillTile = 0, PlaceTile = 1, KillWall = 2, PlaceWall = 3, KillTileNoItem = 4, PlaceWire = 5, KillWire = 6)
			/// </summary>
			public EditAction Action { get; set; }

            /// <summary>
            /// Did the tile get destroyed successfully.
            /// </summary>
            public EditType editDetail { get; set; }

			/// <summary>
			/// Used when a tile is placed to denote a subtype of tile. (e.g. for tile id 21: Chest = 0, Gold Chest = 1)
			/// </summary>
			public byte Style { get; set; }
		} 

		/// <summary>
		/// TileEdit - called when a tile is placed or destroyed
		/// </summary>
		public static HandlerList<TileEditEventArgs> TileEdit;
		private static bool OnTileEdit(TSPlayer ply, int x, int y, EditAction action, EditType editDetail, byte editData, byte style)
		{
			if (TileEdit == null)
				return false;

			var args = new TileEditEventArgs
			{
                Player = ply,
				X = x,
				Y = y,
				Action = action,
				EditData = editData,
                editDetail = editDetail,
				Style = style
			};
			TileEdit.Invoke(null, args);
			return args.Handled;
		}
		/// <summary>
		/// For use in a TogglePvp event
		/// </summary>
		public class TogglePvpEventArgs : HandledEventArgs
		{
			/// <summary>
			/// The Terraria player ID of the player
			/// </summary>
			public byte PlayerId { get; set; }
			/// <summary>
			/// Enable/disable pvp?
			/// </summary>
			public bool Pvp { get; set; }
		}
		/// <summary>
		/// TogglePvp - called when a player toggles pvp
		/// </summary>
		public static HandlerList<TogglePvpEventArgs> TogglePvp;
		private static bool OnPvpToggled(byte _id, bool _pvp)
		{
			if (TogglePvp == null)
				return false;

			var args = new TogglePvpEventArgs
			{
				PlayerId = _id,
				Pvp = _pvp,
			};
			TogglePvp.Invoke(null, args);
			return args.Handled;
		}

        /// <summary>
        /// For use in a PlayerTeam event
        /// </summary>
        public class PlayerTeamEventArgs : HandledEventArgs
        {
            /// <summary>
            /// The Terraria player ID of the player
            /// </summary>
            public byte PlayerId { get; set; }
            /// <summary>
            /// Enable/disable pvp?
            /// </summary>
            public byte Team { get; set; }
        }
        /// <summary>
        /// TogglePvp - called when a player toggles pvp
        /// </summary>
        public static HandlerList<PlayerTeamEventArgs> PlayerTeam;
        private static bool OnPlayerTeam(byte _id, byte _team)
        {
            if (PlayerTeam == null)
                return false;

            var args = new PlayerTeamEventArgs
            {
                PlayerId = _id,
                Team = _team,
            };
            PlayerTeam.Invoke(null, args);
            return args.Handled;
        }

		/// <summary>
		/// For use in a PlayerSlot event
		/// </summary>
		public class PlayerSlotEventArgs : HandledEventArgs
		{
			/// <summary>
			/// The Terraria playerID
			/// </summary>
			public byte PlayerId { get; set; }
			/// <summary>
			/// The slot edited
			/// </summary>
			public byte Slot { get; set; }
			/// <summary>
			/// The stack edited
			/// </summary>
			public byte Stack { get; set; }
			/// <summary>
			/// The item prefix
			/// </summary>
			public byte Prefix { get; set; }
			/// <summary>
			/// Item type
			/// </summary>
			public short Type { get; set; }
		}
		/// <summary>
		/// PlayerSlot - called at a PlayerSlot event
		/// </summary>
		public static HandlerList<PlayerSlotEventArgs> PlayerSlot;
		private static bool OnPlayerSlot(byte _plr, byte _slot, byte _stack, byte _prefix, short _type)
		{
			if (PlayerSlot == null)
				return false;

			var args = new PlayerSlotEventArgs
			{
				PlayerId = _plr,
				Slot = _slot,
				Stack = _stack,
				Prefix = _prefix,
				Type = _type
			};
			PlayerSlot.Invoke(null, args);
			return args.Handled;
		}

		/// <summary>
		/// For use in a PlayerHP event
		/// </summary>
		public class PlayerHPEventArgs : HandledEventArgs
		{
			/// <summary>
			/// The Terraria playerID of the player
			/// </summary>
			public byte PlayerId { get; set; }
			/// <summary>
			/// Current HP
			/// </summary>
			public short Current { get; set; }
			/// <summary>
			/// Maximum HP
			/// </summary>
			public short Max { get; set; }
		}
		/// <summary>
		/// PlayerHP - called at a PlayerHP event
		/// </summary>
		public static HandlerList<PlayerHPEventArgs> PlayerHP;

		private static bool OnPlayerHP(byte _plr, short _cur, short _max)
		{
			if (PlayerHP == null)
				return false;

			var args = new PlayerHPEventArgs
			{
				PlayerId = _plr,
				Current = _cur,
				Max = _max,
			};
			PlayerHP.Invoke(null, args);
			return args.Handled;
		}

		/// <summary>
		/// For use in a PlayerMana event
		/// </summary>
		public class PlayerManaEventArgs : HandledEventArgs
		{
			public byte PlayerId { get; set; }
			public short Current { get; set; }
			public short Max { get; set; }
		}
		/// <summary>
		/// PlayerMana - called at a PlayerMana event
		/// </summary>
		public static HandlerList<PlayerManaEventArgs> PlayerMana;

		private static bool OnPlayerMana(byte _plr, short _cur, short _max)
		{
			if (PlayerMana == null)
				return false;

			var args = new PlayerManaEventArgs
			{
				PlayerId = _plr,
				Current = _cur,
				Max = _max,
			};
			PlayerMana.Invoke(null, args);
			return args.Handled;
		}
		
		public class PlayerInfoEventArgs : HandledEventArgs
		{
			/// <summary>
			/// The Terraria playerID of the player
			/// </summary>
			public byte PlayerId { get; set; }
			/// <summary>
			/// Hair color
			/// </summary>
			public byte Hair { get; set; }
			/// <summary>
			/// Gender (male = true)
			/// </summary>
			public bool Male { get; set; }
			/// <summary>
			/// Character difficulty
			/// </summary>
			public byte Difficulty { get; set; }
			/// <summary>
			/// Player/character name
			/// </summary>
			public string Name { get; set; }
		}
		/// <summary>
		/// PlayerInfo - called at a PlayerInfo event
		/// If this is cancelled, the server will ForceKick the player. If this should be changed in the future, let someone know.
		/// </summary>
		public static HandlerList<PlayerInfoEventArgs> PlayerInfo;

		private static bool OnPlayerInfo(byte _plrid, byte _hair, bool _male, byte _difficulty, string _name)
		{
			if (PlayerInfo == null)
				return false;

			var args = new PlayerInfoEventArgs
			{
				PlayerId = _plrid,
				Hair = _hair,
				Male = _male,
				Difficulty = _difficulty,
				Name = _name,
			};
			PlayerInfo.Invoke(null, args);
			return args.Handled;
		}

		/// <summary>
		/// For use in a TileKill event
		/// </summary>
		public class TileKillEventArgs : HandledEventArgs
		{
			/// <summary>
			/// The X coordinate that is being killed
			/// </summary>
			public int TileX { get; set; }
			/// <summary>
			/// The Y coordinate that is being killed
			/// </summary>
			public int TileY { get; set; }
		}
		/// <summary>
		/// TileKill - When a tile is removed fromt he world
		/// </summary>
		public static HandlerList<TileKillEventArgs> TileKill;

		private static bool OnTileKill(int tilex, int tiley)
		{
			if (TileKill == null)
				return false;

			var args = new TileKillEventArgs
			{
				TileX = tilex,
				TileY = tiley,
			};
			TileKill.Invoke(null, args);
			return args.Handled;
		}

		/// <summary>
		/// For use in a KillMe event
		/// </summary>
		public class KillMeEventArgs : HandledEventArgs
		{
			/// <summary>
			/// The Terraria playerID of the player
			/// </summary>
			public byte PlayerId { get; set; }
			/// <summary>
			/// The direction the damage is coming from (?)
			/// </summary>
			public byte Direction { get; set; }
			/// <summary>
			/// Amount of damage delt
			/// </summary>
			public short Damage { get; set; }
			/// <summary>
			/// Player's current pvp setting
			/// </summary>
			public bool Pvp { get; set; }
		}
		/// <summary>
		/// KillMe - Terraria's crappy way of handling damage from players
		/// </summary>
		public static HandlerList<KillMeEventArgs> KillMe;

		private static bool OnKillMe(byte plr, byte direction, short damage, bool pvp)
		{
			if (KillMe == null)
				return false;

			var args = new KillMeEventArgs
			{
				PlayerId = plr,
				Direction = direction,
				Damage = damage,
				Pvp = pvp,
			};
			KillMe.Invoke(null, args);
			return args.Handled;
		}

		/// <summary>
		/// For use in a PlayerUpdate event
		/// </summary>
		public class PlayerUpdateEventArgs : HandledEventArgs
		{
			/// <summary>
			/// The Terraria playerID of the player
			/// </summary>
			public byte PlayerId { get; set; }
			/// <summary>
			/// ???
			/// </summary>
			public byte Control { get; set; }
			/// <summary>
			/// Current item?
			/// </summary>
			public byte Item { get; set; }
			/// <summary>
			/// Position of the player
			/// </summary>
			public Vector2 Position { get; set; }
			/// <summary>
			/// Velocity of the player
			/// </summary>
			public Vector2 Velocity { get; set; }

			public byte Pulley { get; set; }
		}
		/// <summary>
		/// PlayerUpdate - When the player sends it's updated information to the server
		/// </summary>
		public static HandlerList<PlayerUpdateEventArgs> PlayerUpdate;

		private static bool OnPlayerUpdate(byte player, byte control, byte item, Vector2 position, Vector2 velocity, byte pulley)
		{
			if (PlayerUpdate == null)
				return false;

			var args = new PlayerUpdateEventArgs
			{
				PlayerId = player,
				Control = control,
				Item = item,
				Position = position,
				Velocity = velocity,
				Pulley = pulley
			};
			PlayerUpdate.Invoke(null, args);
			return args.Handled;
		}
		public static bool TSCheckNoclip(Vector2 Position, int Width, int Height)
		{
			int num = (int)(Position.X / 16f);
			int num2 = (int)((Position.X + (float)Width) / 16f);
			int num3 = (int)(Position.Y / 16f);
			int num4 = (int)((Position.Y + (float)Height) / 16f);
			if (num < 0)
			{
				num = 0;
			}
			if (num2 > Main.maxTilesX)
			{
				num2 = Main.maxTilesX;
			}
			if (num3 < 0)
			{
				num3 = 0;
			}
			if (num4 > Main.maxTilesY)
			{
				num4 = Main.maxTilesY;
			}
                       for (int c = num; c < num2; c++)
                       {
                               for (int d = num3; d< num4; d++)
                               {
                                       if (Main.tile[c,d].liquid != 0)
                                          return false;
                               }
                       }
			for (int i = num; i < num2; i++)
			{
				for (int j = num3; j < num4; j++)
				{
					if (Main.tile[i, j] == null || !Main.tile[i, j].active() || !Main.tileSolid[(int) Main.tile[i, j].type] || Main.tileSolidTop[(int) Main.tile[i, j].type] || (((int) Main.tile[i, j].type == 53) || ((int) Main.tile[i, j].type == 112) || ((int) Main.tile[i, j].type == 116) || ((int) Main.tile[i, j].type == 123)) || Main.tile[i, j].lava() || ((Main.tile[i, j].tileHeader2 & 16) == 16) || ((Main.tile[i, j].tileHeader2 & 32) == 32) || ((Main.tile[i, j].tileHeader & 32) == 32) || Main.tile[i, j].honey() || !Main.tileSolid[(int) Main.tile[i + 1, j].type] || !Main.tileSolid[(int) Main.tile[i - 1, j].type] || !Main.tileSolid[(int) Main.tile[i, j + 1].type] || !Main.tileSolid[(int) Main.tile[i, j - 1].type] || !Main.tileSolid[(int) Main.tile[i - 1, j - 1].type] || !Main.tileSolid[(int) Main.tile[i - 1, j + 1].type] || !Main.tileSolid[(int) Main.tile[i + 1, j - 1].type] || !Main.tileSolid[(int) Main.tile[i + 1, j + 1].type] || Main.tileSand[(int) Main.tile[i, j].type])
					{
						continue;
					}

					Vector2 vector;
					vector.X = (float) (i*16);
					vector.Y = (float) (j*16);
					if (Position.X + (float) Width > vector.X && Position.X < vector.X + 16f && Position.Y + (float) Height > vector.Y && Position.Y < vector.Y + 16f)
					{
						return true;
					}
				}
			}
			return false;
		}
		
		/// <summary>
		/// For use in a SendTileSquare event
		/// </summary>
		public class SendTileSquareEventArgs : HandledEventArgs
		{
			/// <summary>
			/// Size of the area
			/// </summary>
			public short Size { get; set; }
			/// <summary>
			/// A corner of the section
			/// </summary>
			public int TileX { get; set; }
			/// <summary>
			/// A corner of the section
			/// </summary>
			public int TileY { get; set; }
		}
		/// <summary>
		/// SendTileSquare - When the player sends a tile square
		/// </summary>
		public static HandlerList<SendTileSquareEventArgs> SendTileSquare;

		private static bool OnSendTileSquare(short size, int tilex, int tiley)
		{
			if (SendTileSquare == null)
				return false;

			var args = new SendTileSquareEventArgs
			{
				Size = size,
				TileX = tilex,
				TileY = tiley,
			};
			SendTileSquare.Invoke(null, args);
			return args.Handled;
		}
		/// <summary>
		/// For use in a NewProjectile event
		/// </summary>
		public class NewProjectileEventArgs : HandledEventArgs
		{
			/// <summary>
			/// ???
			/// </summary>
			public short Identity { get; set; }
			/// <summary>
			/// Location of the projectile
			/// </summary>
			public Vector2 Position { get; set; }
			/// <summary>
			/// Velocity of the projectile
			/// </summary>
			public Vector2 Velocity { get; set; }
			/// <summary>
			/// Knockback
			/// </summary>
			public float Knockback { get; set; }
			/// <summary>
			/// Damage from the projectile
			/// </summary>
			public short Damage { get; set; }
			/// <summary>
			/// Terraria playerID owner of the projectile
			/// </summary>
			public byte Owner { get; set; }
			/// <summary>
			/// Type of projectile
			/// </summary>
			public byte Type { get; set; }
			/// <summary>
			/// ???
			/// </summary>
			public int Index { get; set; }
		}
		/// <summary>
		/// NewProjectile - Called when a client creates a new projectile
		/// </summary>
		public static HandlerList<NewProjectileEventArgs> NewProjectile;

		private static bool OnNewProjectile(short ident, Vector2 pos, Vector2 vel, float knockback, short dmg, byte owner, byte type, int index)
		{
			if (NewProjectile == null)
				return false;

			var args = new NewProjectileEventArgs
			{
				Identity = ident,
				Position = pos,
				Velocity = vel,
				Knockback = knockback,
				Damage = dmg,
				Owner = owner,
				Type = type,
				Index = index,
			};
			NewProjectile.Invoke(null, args);
			return args.Handled;
		}

		/// <summary>
		/// For use in a LiquidSet event
		/// </summary>
		public class LiquidSetEventArgs : HandledEventArgs
		{
			/// <summary>
			/// X location of the tile
			/// </summary>
			public int TileX { get; set; }
			/// <summary>
			/// Y location of the tile
			/// </summary>
			public int TileY { get; set; }
			/// <summary>
			/// Amount of liquid
			/// </summary>
			public byte Amount { get; set;}
			/// <summary>
			/// Type of Liquid: 0=water, 1=lave, 2=honey
			/// </summary>
			public byte Type { get; set; }
		}
		/// <summary>
		/// LiquidSet - When ever a liquid is set
		/// </summary>
		public static HandlerList<LiquidSetEventArgs> LiquidSet;

		private static bool OnLiquidSet(int tilex, int tiley, byte amount, byte type)
		{
			if (LiquidSet == null)
				return false;

			var args = new LiquidSetEventArgs
			{
				TileX = tilex,
				TileY = tiley,
				Amount = amount,
				Type = type,
			};
			LiquidSet.Invoke(null, args);
			return args.Handled;
		}
		/// <summary>
		/// For use in a PlayerSpawn event
		/// </summary>
		public class SpawnEventArgs : HandledEventArgs
		{
			/// <summary>
			/// The Terraria playerID of the player
			/// </summary>
			public byte Player { get; set; }
			/// <summary>
			/// X location of the player's spawn
			/// </summary>
			public int SpawnX { get; set; }
			/// <summary>
			/// Y location of the player's spawn
			/// </summary>
			public int SpawnY { get; set; }
		}
		/// <summary>
		/// PlayerSpawn - When a player spawns
		/// </summary>
		public static HandlerList<SpawnEventArgs> PlayerSpawn;

		private static bool OnPlayerSpawn(byte player, int spawnX, int spawnY)
		{
			if (PlayerSpawn == null)
				return false;

			var args = new SpawnEventArgs
			{
				Player = player,
				SpawnX = spawnX,
				SpawnY = spawnY,
			};
			PlayerSpawn.Invoke(null, args);
			return args.Handled;
		}
		/// <summary>
		/// For use with a ChestOpen event
		/// </summary>
		public class ChestOpenEventArgs : HandledEventArgs
		{
			/// <summary>
			/// X location of said chest
			/// </summary>
			public int X { get; set; }
			/// <summary>
			/// Y location of said chest
			/// </summary>
			public int Y { get; set; }
		}
		/// <summary>
		/// ChestOpen - Called when any chest is opened
		/// </summary>
		public static HandlerList<ChestOpenEventArgs> ChestOpen;

		private static bool OnChestOpen(int x, int y)
		{
			if (ChestOpen == null)
				return false;

			var args = new ChestOpenEventArgs
			{
				X = x,
				Y = y,
			};
			ChestOpen.Invoke(null, args);
			return args.Handled;
		}

		/// <summary>
		/// For use in a ChestItemChange event
		/// </summary>
		public class ChestItemEventArgs : HandledEventArgs
		{
			/// <summary>
			/// ChestID
			/// </summary>
			public short ID { get; set; }
			/// <summary>
			/// Slot of the item
			/// </summary>
			public byte Slot { get; set; }
			/// <summary>
			/// How many?
			/// </summary>
			public byte Stacks { get; set; }
			/// <summary>
			/// Item prefix
			/// </summary>
			public byte Prefix { get; set; }
			/// <summary>
			/// Item type
			/// </summary>
			public short Type { get; set; }
		}
		/// <summary>
		/// ChestItemChange - Called when an item in a chest changes
		/// </summary>
		public static HandlerList<ChestItemEventArgs> ChestItemChange;

		private static bool OnChestItemChange(short id, byte slot, byte stacks, byte prefix, short type)
		{
			if (ChestItemChange == null)
				return false;

			var args = new ChestItemEventArgs
			{
				ID = id,
				Slot = slot,
				Stacks = stacks,
				Prefix = prefix,
				Type = type,
			};
			ChestItemChange.Invoke(null, args);
			return args.Handled;
		}

		/// <summary>
		/// For use in a Sign event
		/// </summary>
		public class SignEventArgs : HandledEventArgs
		{
			/// <summary>
			/// The Terraria playerID of the player
			/// </summary>
			public short ID { get; set; }
			/// <summary>
			/// X location of the sign
			/// </summary>
			public int X { get; set; }
			/// <summary>
			/// Y location of the sign
			/// </summary>
			public int Y { get; set; }
		}
		/// <summary>
		/// Sign - Called when a sign is changed
		/// </summary>
		public static HandlerList<SignEventArgs> Sign;

		private static bool OnSignEvent(short id, int x, int y)
		{
			if (Sign == null)
				return false;

			var args = new SignEventArgs
			{
				ID = id,
				X = x,
				Y = y,
			};
			Sign.Invoke(null, args);
			return args.Handled;
		}

		/// <summary>
		/// For use in a NPCHome event
		/// </summary>
		public class NPCHomeChangeEventArgs : HandledEventArgs
		{
			/// <summary>
			/// The Terraria playerID of the player
			/// </summary>
			public short ID { get; set; }
			/// <summary>
			/// X location of the NPC home change
			/// </summary>
			public short X { get; set; }
			/// <summary>
			/// Y location of the NPC home change
			/// </summary>
			public short Y { get; set; }
			/// <summary>
			/// ByteBool homeless
			/// </summary>
			public byte Homeless { get; set; }
		}
		/// <summary>
		/// NPCHome - Called when an NPC's home is changed
		/// </summary>
		public static HandlerList<NPCHomeChangeEventArgs> NPCHome;

		private static bool OnUpdateNPCHome(short id, short x, short y, byte homeless)
		{
			if (NPCHome == null)
				return false;

			var args = new NPCHomeChangeEventArgs
			{
				ID = id,
				X = x,
				Y = y,
				Homeless = homeless,
			};
			NPCHome.Invoke(null, args);
			return args.Handled;
		}

		/// <summary>
		/// For use in a PlayerBuff event
		/// </summary>
		public class PlayerBuffEventArgs : HandledEventArgs
		{
			/// <summary>
			/// The Terraria playerID of the player
			/// </summary>
			public byte ID { get; set; }
			/// <summary>
			/// Buff Type
			/// </summary>
			public byte Type { get; set; }
			/// <summary>
			/// Time the buff lasts
			/// </summary>
			public short Time { get; set; }
		}
		/// <summary>
		/// PlayerBuff - Called when a player is buffed
		/// </summary>
		public static HandlerList<PlayerBuffEventArgs> PlayerBuff;

		private static bool OnPlayerBuff(byte id, byte type, short time)
		{
			if (PlayerBuff == null)
				return false;

			var args = new PlayerBuffEventArgs
			{
				ID = id,
				Type = type,
				Time = time,
			};
			PlayerBuff.Invoke(null, args);
			return args.Handled;
		}

		/// <summary>
		/// For use in an ItemDrop event
		/// </summary>
		public class ItemDropEventArgs : HandledEventArgs
		{
			/// <summary>
			/// The Terraria playerID of the player
			/// </summary>
			public short ID { get; set; }
			/// <summary>
			/// Position of the item
			/// </summary>
			public Vector2 Position { get; set; }
			/// <summary>
			/// Velocity at which the item is deployed
			/// </summary>
			public Vector2 Velocity { get; set; }
			/// <summary>
			/// Stacks
			/// </summary>
			public Int16 Stacks { get; set; }
			/// <summary>
			/// Prefix of the item
			/// </summary>
			public byte Prefix { get; set; }
			/// <summary>
			/// No Delay on pickup
			/// </summary>
			public bool NoDelay { get; set; }
			/// <summary>
			/// Item type
			/// </summary>
			public short Type { get; set; }
		}
		/// <summary>
		/// ItemDrop - Called when an item is dropped
		/// </summary>
		public static HandlerList<ItemDropEventArgs> ItemDrop;

		private static bool OnItemDrop(short id, Vector2 pos, Vector2 vel, Int16 stacks, byte prefix, bool noDelay, short type)
		{
			if (ItemDrop == null)
				return false;

			var args = new ItemDropEventArgs
			{
				ID = id,
				Position = pos,
				Velocity = vel,
				Stacks = stacks,
				Prefix = prefix,
				NoDelay = noDelay,
				Type = type,
			};
			ItemDrop.Invoke(null, args);
			return args.Handled;
		}

		/// <summary>
		/// For use in a PlayerDamage event
		/// </summary>
		public class PlayerDamageEventArgs : HandledEventArgs
		{
			/// <summary>
			/// The Terraria playerID of the player
			/// </summary>
			public byte ID { get; set; }
			/// <summary>
			/// The direction the damage is occuring from
			/// </summary>
			public byte Direction { get; set; }
			/// <summary>
			/// Amount of damage
			/// </summary>
			public short Damage { get; set; }
			/// <summary>
			/// If the player has PVP on
			/// </summary>
			public bool PVP { get; set; }
			/// <summary>
			/// Is the damage critical?
			/// </summary>
			public bool Critical { get; set; }
		}
		/// <summary>
		/// PlayerDamage - Called when a player is damaged
		/// </summary>
		public static HandlerList<PlayerDamageEventArgs> PlayerDamage;

		private static bool OnPlayerDamage(byte id, byte dir, short dmg, bool pvp, bool crit)
		{
			if (PlayerDamage == null)
				return false;

			var args = new PlayerDamageEventArgs
			{
				ID = id,
				Direction = dir,
				Damage = dmg,
				PVP = pvp,
				Critical = crit,
			};
			PlayerDamage.Invoke(null, args);
			return args.Handled;
		}

		/// <summary>
		/// For use with a NPCStrike event
		/// </summary>
		public class NPCStrikeEventArgs : HandledEventArgs
		{
			/// <summary>
			/// ???
			/// </summary>
			public byte ID { get; set; }
			/// <summary>
			/// Direction the damage occurred from
			/// </summary>
			public byte Direction { get; set; }
			/// <summary>
			/// Amount of damage
			/// </summary>
			public short Damage { get; set; }
			/// <summary>
			/// Is PVP enabled...?
			/// </summary>
			public byte PVP { get; set; }
			/// <summary>
			/// Critical?
			/// </summary>
			public byte Critical { get; set; }
		}
		/// <summary>
		/// NPCStrike - Called when an NPC is attacked
		/// </summary>
		public static HandlerList<NPCStrikeEventArgs> NPCStrike;

		private static bool OnNPCStrike(byte id, byte dir, short dmg, byte pvp, byte crit)
		{
			if (NPCStrike == null)
				return false;

			var args = new NPCStrikeEventArgs
			{
				ID = id,
				Direction = dir,
				Damage = dmg,
				PVP = pvp,
				Critical = crit,
			};
			NPCStrike.Invoke(null, args);
			return args.Handled;
		}

		/// <summary>
		/// For use with a NPCSpecial event
		/// </summary>
		public class NPCSpecialEventArgs : HandledEventArgs
		{
			/// <summary>
			/// ???
			/// </summary>
			public byte ID { get; set; }
			/// <summary>
			/// Type...?
			/// </summary>
			public byte Type { get; set; }
		}
		/// <summary>
		/// NPCSpecial - Called at some point
		/// </summary>
		public static HandlerList<NPCSpecialEventArgs> NPCSpecial;

		private static bool OnNPCSpecial(byte id, byte type)
		{
			if (NPCSpecial == null)
				return false;

			var args = new NPCSpecialEventArgs
			{
				ID = id,
				Type = type,
			};
			NPCSpecial.Invoke(null, args);
			return args.Handled;
		}

		/// <summary>
		/// For use with a PlayerAnimation event
		/// </summary>
		public class PlayerAnimationEventArgs : HandledEventArgs
		{
		}

		/// <summary>
		/// PlayerAnimation - Called when a player animates
		/// </summary>
		public static HandlerList<PlayerAnimationEventArgs> PlayerAnimation;

		private static bool OnPlayerAnimation()
		{
			if (PlayerAnimation == null)
				return false;

			var args = new PlayerAnimationEventArgs {};
			PlayerAnimation.Invoke(null, args);
			return args.Handled;
		}

		/// <summary>
		/// For use in a PlayerBuffUpdate event
		/// </summary>
		public class PlayerBuffUpdateEventArgs : HandledEventArgs
		{
			/// <summary>
			/// The Terraria playerID of the player
			/// </summary>
			public byte ID { get; set; }
		}
		/// <summary>
		/// PlayerBuffUpdate - Called when a player updates buffs
		/// </summary>
		public static HandlerList<PlayerBuffUpdateEventArgs> PlayerBuffUpdate;

		private static bool OnPlayerBuffUpdate(byte id)
		{
			if (PlayerBuffUpdate == null)
				return false;

			var args = new PlayerBuffUpdateEventArgs
			{
				ID = id,
			};
			PlayerBuffUpdate.Invoke(null, args);
			return args.Handled;
		}

		/// <summary>
		/// For use with a NPCStrike event
		/// </summary>
		public class TeleportEventArgs : HandledEventArgs
		{
			/// <summary>
			/// ???
			/// </summary>
			public Int16 ID { get; set; }
			/// <summary>
			/// Flag is a bit field
			///   if the first bit is set -> 0 = player, 1 = NPC
			///	  if the second bit is set, ignore this packet
			///   if the third bit is set, style +1
			///   if the fourth bit is set, style +1
			/// </summary>
			public byte Flag { get; set; }
			/// <summary>
			/// X Location
			/// </summary>
			public float X { get; set; }
			/// <summary>
			/// Y Location
			/// </summary>
			public float Y { get; set; }
		}
		/// <summary>
		/// NPCStrike - Called when an NPC is attacked
		/// </summary>
		public static HandlerList<TeleportEventArgs> Teleport;

		private static bool OnTeleport(Int16 id, byte f, float x, float y)
		{
			if (Teleport == null)
				return false;

			var args = new TeleportEventArgs
			{
				ID = id,
				Flag = f,
				X = x,
				Y = y
			};
			Teleport.Invoke(null, args);
			return args.Handled;
		}

		#endregion
		public static void InitGetDataHandler()
		{
			#region Blacklists

			WhitelistBuffMaxTime = new int[Main.maxBuffs];
			WhitelistBuffMaxTime[20] = 600;
			WhitelistBuffMaxTime[0x18] = 1200;
			WhitelistBuffMaxTime[0x1f] = 120;
			WhitelistBuffMaxTime[0x27] = 420;

			#endregion Blacklists

			GetDataHandlerDelegates = new Dictionary<PacketTypes, GetDataHandlerDelegate>
										{
											{PacketTypes.PlayerInfo, HandlePlayerInfo},
											{PacketTypes.PlayerUpdate, HandlePlayerUpdate},
											{PacketTypes.Tile, HandleTile},
											{PacketTypes.TileSendSquare, HandleSendTileSquare},
											{PacketTypes.ProjectileNew, HandleProjectileNew},
											{PacketTypes.TogglePvp, HandleTogglePvp},
                                            {PacketTypes.PlayerTeam, HandlePlayerTeam},
											{PacketTypes.TileKill, HandleTileKill},
											{PacketTypes.PlayerKillMe, HandlePlayerKillMe},
											{PacketTypes.LiquidSet, HandleLiquidSet},
											{PacketTypes.PlayerSpawn, HandleSpawn},
											{PacketTypes.ChestGetContents, HandleChestOpen},
											{PacketTypes.ChestItem, HandleChestItem},
											{PacketTypes.SignNew, HandleSign},
											{PacketTypes.PlayerSlot, HandlePlayerSlot},
											{PacketTypes.TileGetSection, HandleGetSection},
											{PacketTypes.UpdateNPCHome, UpdateNPCHome},
											{PacketTypes.PlayerAddBuff, HandlePlayerBuff},
											{PacketTypes.ItemDrop, HandleItemDrop},
											{PacketTypes.PlayerHp, HandlePlayerHp},
											{PacketTypes.PlayerMana, HandlePlayerMana},
											{PacketTypes.PlayerDamage, HandlePlayerDamage},
											{PacketTypes.NpcStrike, HandleNpcStrike},
											{PacketTypes.NpcSpecial, HandleSpecial},
											{PacketTypes.PlayerAnimation, HandlePlayerAnimation},
											{PacketTypes.PlayerBuff, HandlePlayerBuffUpdate},
											{PacketTypes.PasswordSend, HandlePassword},
											{PacketTypes.ContinueConnecting2, HandleConnecting},
											{PacketTypes.ProjectileDestroy, HandleProjectileKill},
                                            {PacketTypes.SpawnBossorInvasion, HandleSpawnBoss},
											{PacketTypes.Teleport, HandleTeleport},
											{PacketTypes.PaintTile, HandlePaintTile},
											{PacketTypes.PaintWall, HandlePaintWall}
										};
		}

		public static bool HandlerGetData(PacketTypes type, TSPlayer player, MemoryStream data)
		{
			GetDataHandlerDelegate handler;
			if (GetDataHandlerDelegates.TryGetValue(type, out handler))
			{
				try
				{
					return handler(new GetDataHandlerArgs(player, data));
				}
				catch (Exception ex)
				{
					Log.Error(ex.ToString());
				}
			}
			return false;
		}

		private static bool HandlePlayerSlot(GetDataHandlerArgs args)
		{
			byte plr = args.Data.ReadInt8();
			byte slot = args.Data.ReadInt8();
			byte stack = args.Data.ReadInt8();
			byte prefix = args.Data.ReadInt8();
			short type = args.Data.ReadInt16();

			// Players send a slot update packet for each inventory slot right after they've joined.
			bool bypassTrashCanCheck = false;
			if (plr == args.Player.Index && !args.Player.HasSentInventory && slot == NetItem.maxNetInventory)
			{
				args.Player.HasSentInventory = true;
				bypassTrashCanCheck = true;
			}

			if (OnPlayerSlot(plr, slot, stack, prefix, type))
				return true;

			if (plr != args.Player.Index)
			{
				return true;
			}

			if (slot < 0 || slot > NetItem.maxNetInventory)
			{
				return true;
			}

			// Garabage? Or will it cause some internal initialization or whatever?
			var item = new Item();
			item.netDefaults(type);
			item.Prefix(prefix);

			if (args.Player.IsLoggedIn)
			{
				args.Player.PlayerData.StoreSlot(slot, type, prefix, stack);
			}
			else if (
				TShock.Config.ServerSideCharacter && TShock.Config.DisableLoginBeforeJoin && !bypassTrashCanCheck && 
				args.Player.HasSentInventory && !args.Player.Group.HasPermission(Permissions.bypassinventorychecks)
			) {
				// The player might have moved an item to their trash can before they performed a single login attempt yet.
				args.Player.IgnoreActionsForClearingTrashCan = true;
			}

			return false;
		}

		public static bool HandlePlayerHp(GetDataHandlerArgs args)
		{
			var plr = args.Data.ReadInt8();
			var cur = args.Data.ReadInt16();
			var max = args.Data.ReadInt16();

			if (OnPlayerHP(plr, cur, max))
				return true;

			if (args.Player.FirstMaxHP == 0)
				args.Player.FirstMaxHP = max;

			if ((max > TShock.Config.MaxHealth && max > args.Player.FirstMaxHP) && !args.Player.Group.HasPermission(Permissions.ignorestathackdetection))
			{
				TShock.Utils.ForceKick(args.Player, "Hacked Client Detected.", true);
				return false;
			}

			if (args.Player.IsLoggedIn)
			{
				args.Player.TPlayer.statLife = cur;
				args.Player.TPlayer.statLifeMax = max;
				args.Player.PlayerData.maxHealth = max;
			}

			if (args.Player.GodMode && (cur < max))
			{
				args.Player.Heal(args.TPlayer.statLifeMax);
			}

			return false;
		}

		private static bool HandlePlayerMana(GetDataHandlerArgs args)
		{
			var plr = args.Data.ReadInt8();
			var cur = args.Data.ReadInt16();
			var max = args.Data.ReadInt16();

			if (OnPlayerMana(plr, cur, max))
				return true;

			if (args.Player.FirstMaxMP == 0)
				args.Player.FirstMaxMP = max;

            if (max > TShock.Config.MaxMana && max > args.Player.FirstMaxMP)
			{
				TShock.Utils.ForceKick(args.Player, "Hacked Client Detected.", true);
				return false;
			}

			if (args.Player.IsLoggedIn)
			{
				args.Player.TPlayer.statMana = cur;
				args.Player.TPlayer.statManaMax = max;
				args.Player.PlayerData.maxMana = max;
			}

			return false;
		}

		private static bool HandlePlayerInfo(GetDataHandlerArgs args)
		{
			var playerid = args.Data.ReadInt8();
			var hair = args.Data.ReadInt8();
			var male = args.Data.ReadBoolean();
			args.Data.Position += 21;
			var difficulty = args.Data.ReadInt8();
			string name = Encoding.UTF8.GetString(args.Data.ReadBytes((int) (args.Data.Length - args.Data.Position - 1)));

			if (OnPlayerInfo(playerid, hair, male, difficulty, name))
			{
				TShock.Utils.ForceKick(args.Player, "A plugin cancelled the event.", true);
				return true;
			}

			if (name.Trim().Length == 0)
			{
				TShock.Utils.ForceKick(args.Player, "Empty Name.", true);
				return true;
			}
			if (args.Player.ReceivedInfo)
			{
				return true;
			}
			if (TShock.Config.MediumcoreOnly && difficulty < 1)
			{
				TShock.Utils.ForceKick(args.Player, "Server is set to mediumcore and above characters only!", true);
				return true;
			}
			if (TShock.Config.HardcoreOnly && difficulty < 2)
			{
				TShock.Utils.ForceKick(args.Player, "Server is set to hardcore characters only!", true);
				return true;
			}
			args.Player.Difficulty = difficulty;
			args.TPlayer.name = name;
			args.Player.ReceivedInfo = true;

			return false;
		}

		private static bool HandleConnecting(GetDataHandlerArgs args)
		{
			var user = TShock.Users.GetUserByName(args.Player.Name);

			if (user != null && !TShock.Config.DisableUUIDLogin)
			{
				if(user.UUID == args.Player.UUID)
				{
					args.Player.PlayerData = TShock.CharacterDB.GetPlayerData(args.Player, TShock.Users.GetUserID(args.Player.Name));

					if (args.Player.State == 1)
						args.Player.State = 2;
					NetMessage.SendData((int)PacketTypes.WorldInfo, args.Player.Index);

					var group = TShock.Utils.GetGroup(user.Group);

					if (TShock.Config.ServerSideCharacter)
					{
						if (group.HasPermission(Permissions.bypassinventorychecks))
						{
							args.Player.IgnoreActionsForClearingTrashCan = false;
						}
						args.Player.PlayerData.RestoreCharacter(args.Player);
					}
					args.Player.LoginFailsBySsi = false;

					if (group.HasPermission(Permissions.ignorestackhackdetection))
						args.Player.IgnoreActionsForCheating = "none";

					if (group.HasPermission(Permissions.usebanneditem))
						args.Player.IgnoreActionsForDisabledArmor = "none";

					args.Player.Group = group;
					args.Player.tempGroup = null;
					args.Player.UserAccountName = args.Player.Name;
					args.Player.UserID = TShock.Users.GetUserID(args.Player.UserAccountName);
					args.Player.IsLoggedIn = true;
					args.Player.IgnoreActionsForInventory = "none";

					if (!args.Player.IgnoreActionsForClearingTrashCan)
					{
						args.Player.PlayerData.CopyCharacter(args.Player);
						TShock.CharacterDB.InsertPlayerData(args.Player);
					}
					args.Player.SendMessage("Authenticated as " + args.Player.Name + " successfully.", Color.LimeGreen);
					Log.ConsoleInfo(args.Player.Name + " authenticated successfully as user " + args.Player.Name + ".");
					Hooks.PlayerHooks.OnPlayerPostLogin(args.Player);
					return true;
				}
			}
			else if (user != null && !TShock.Config.DisableLoginBeforeJoin)
			{
				args.Player.RequiresPassword = true;
				NetMessage.SendData((int) PacketTypes.PasswordRequired, args.Player.Index);
				return true;
			}
			else if (!string.IsNullOrEmpty(TShock.Config.ServerPassword))
			{
				args.Player.RequiresPassword = true;
				NetMessage.SendData((int) PacketTypes.PasswordRequired, args.Player.Index);
				return true;
			}

			if (args.Player.State == 1)
				args.Player.State = 2;
			NetMessage.SendData((int) PacketTypes.WorldInfo, args.Player.Index);
			return true;
		}

		private static bool HandlePassword(GetDataHandlerArgs args)
		{
			if (!args.Player.RequiresPassword)
				return true;

			string password = Encoding.UTF8.GetString(args.Data.ReadBytes((int) (args.Data.Length - args.Data.Position - 1)));

            if (Hooks.PlayerHooks.OnPlayerPreLogin(args.Player, args.Player.Name, password))
                return true;

			var user = TShock.Users.GetUserByName(args.Player.Name);
            if (user != null && !TShock.Config.DisableLoginBeforeJoin)
			{
				string encrPass = TShock.Utils.HashPassword(password);
				if (user.Password.ToUpper() == encrPass.ToUpper())
				{
				    args.Player.RequiresPassword = false;
				    args.Player.PlayerData = TShock.CharacterDB.GetPlayerData(args.Player, TShock.Users.GetUserID(args.Player.Name));

				    if (args.Player.State == 1)
				        args.Player.State = 2;
				    NetMessage.SendData((int) PacketTypes.WorldInfo, args.Player.Index);

				    var group = TShock.Utils.GetGroup(user.Group);

				    if (TShock.Config.ServerSideCharacter)
				    {
				        if (group.HasPermission(Permissions.bypassinventorychecks))
				        {
				            args.Player.IgnoreActionsForClearingTrashCan = false;
				        }
						args.Player.PlayerData.RestoreCharacter(args.Player);
				    }
					args.Player.LoginFailsBySsi = false;

				    if (group.HasPermission(Permissions.ignorestackhackdetection))
				        args.Player.IgnoreActionsForCheating = "none";

				    if (group.HasPermission(Permissions.usebanneditem))
				        args.Player.IgnoreActionsForDisabledArmor = "none";

				    args.Player.Group = group;
				    args.Player.tempGroup = null;
				    args.Player.UserAccountName = args.Player.Name;
				    args.Player.UserID = TShock.Users.GetUserID(args.Player.UserAccountName);
				    args.Player.IsLoggedIn = true;
				    args.Player.IgnoreActionsForInventory = "none";

				    if (!args.Player.IgnoreActionsForClearingTrashCan)
                    {
				        args.Player.PlayerData.CopyCharacter(args.Player);
				        TShock.CharacterDB.InsertPlayerData(args.Player);
			        }
			        args.Player.SendMessage("Authenticated as " + args.Player.Name + " successfully.", Color.LimeGreen);
					Log.ConsoleInfo(args.Player.Name + " authenticated successfully as user " + args.Player.Name + ".");
					TShock.Users.SetUserUUID(user, args.Player.UUID);
                    Hooks.PlayerHooks.OnPlayerPostLogin(args.Player);
					return true;
				}
				TShock.Utils.ForceKick(args.Player, "Invalid user account password.", true);
				return true;
			}
			if (!string.IsNullOrEmpty(TShock.Config.ServerPassword))
			{
				if (TShock.Config.ServerPassword == password)
				{
					args.Player.RequiresPassword = false;
					if (args.Player.State == 1)
						args.Player.State = 2;
					NetMessage.SendData((int) PacketTypes.WorldInfo, args.Player.Index);
					return true;
				}
				TShock.Utils.ForceKick(args.Player, "Incorrect server password", true);
				return true;
			}

			TShock.Utils.ForceKick(args.Player, "Bad password attempt", true);
			return true;
		}

		private static bool HandleGetSection(GetDataHandlerArgs args)
		{
			if (args.Player.RequestedSection)
				return true;
            args.Player.RequestedSection = true;
			if (String.IsNullOrEmpty(args.Player.Name))
			{
				TShock.Utils.ForceKick(args.Player, "Blank name.", true);
				return true;
			}
			if (TShock.HackedStats(args.Player) && !args.Player.Group.HasPermission(Permissions.ignorestathackdetection))
			{
				TShock.Utils.ForceKick(args.Player, "You have hacked health/mana, please use a different character.", true);
				return true;
			}

			if (!args.Player.Group.HasPermission(Permissions.ignorestackhackdetection))
			{
				TShock.HackedInventory(args.Player);
			}

			if (TShock.Utils.ActivePlayers() + 1 > TShock.Config.MaxSlots &&
				!args.Player.Group.HasPermission(Permissions.reservedslot))
			{
				TShock.Utils.ForceKick(args.Player, TShock.Config.ServerFullReason, true);
				return true;
			}

			NetMessage.SendData((int) PacketTypes.TimeSet, -1, -1, "", 0, 0, Main.sunModY, Main.moonModY);

			if (TShock.Config.EnableGeoIP && TShock.Geo != null)
			{
				Log.Info(string.Format("{0} ({1}) from '{2}' group from '{3}' joined. ({4}/{5})", args.Player.Name, args.Player.IP,
									   args.Player.Group.Name, args.Player.Country, TShock.Utils.ActivePlayers(),
									   TShock.Config.MaxSlots));
				if (!args.Player.SilentJoinInProgress)
					TShock.Utils.Broadcast(string.Format("{0} ({1}) has joined.", args.Player.Name, args.Player.Country), Color.Yellow);
			}
			else
			{
				Log.Info(string.Format("{0} ({1}) from '{2}' group joined. ({3}/{4})", args.Player.Name, args.Player.IP,
									   args.Player.Group.Name, TShock.Utils.ActivePlayers(), TShock.Config.MaxSlots));
				if (!args.Player.SilentJoinInProgress)
					TShock.Utils.Broadcast(args.Player.Name + " has joined.", Color.Yellow);
			}

			if (TShock.Config.DisplayIPToAdmins)
				TShock.Utils.SendLogs(string.Format("{0} has joined. IP: {1}", args.Player.Name, args.Player.IP), Color.Blue);

			return false;
		}

		private static bool HandleSendTileSquare(GetDataHandlerArgs args)
		{
			if (args.Player.Group.HasPermission(Permissions.allowclientsideworldedit))
				return false;

			var size = args.Data.ReadInt16();
			var tileX = args.Data.ReadInt32();
			var tileY = args.Data.ReadInt32();

			if (OnSendTileSquare(size, tileX, tileY))
				return true;

			if (size > 5)
				return true;

			if ((DateTime.UtcNow - args.Player.LastThreat).TotalMilliseconds < 5000)
			{
				args.Player.SendTileSquare(tileX, tileY, size);
				return true;
			}

			if (TShock.CheckIgnores(args.Player))
			{
				args.Player.SendTileSquare(tileX, tileY);
				return true;
			}

			var tiles = new NetTile[size,size];

			for (int x = 0; x < size; x++)
			{
				for (int y = 0; y < size; y++)
				{
					tiles[x, y] = new NetTile(args.Data);
				}
			}

			bool changed = false;
			for (int x = 0; x < size; x++)
			{
				int realx = tileX + x;
				if (realx < 0 || realx >= Main.maxTilesX)
					continue;

				for (int y = 0; y < size; y++)
				{
					int realy = tileY + y;
					if (realy < 0 || realy >= Main.maxTilesY)
						continue;

					var tile = Main.tile[realx, realy];
					var newtile = tiles[x, y];
					if (TShock.CheckTilePermission(args.Player, realx, realy))
					{
						continue;
					}
                    // Server now has a range check built in
					if (TShock.CheckRangePermission(args.Player, realx, realy))
					{
						continue;
					}
					if ((tile.type == 128 && newtile.Type == 128) || (tile.type == 105 && newtile.Type == 105) || (tile.type == 139 && newtile.Type == 139))
					{
						if (TShock.Config.EnableInsecureTileFixes)
						{
							return false;
						}
					}

					if (tile.type == 0x17 && newtile.Type == 0x2)
					{
						tile.type = 0x2;
						changed = true;
					}
					else if (tile.type == 0x19 && newtile.Type == 0x1)
					{
						tile.type = 0x1;
						changed = true;
					}
					else if ((tile.type == 0xF && newtile.Type == 0xF) ||
							 (tile.type == 0x4F && newtile.Type == 0x4F))
					{
						tile.frameX = newtile.FrameX;
						tile.frameY = newtile.FrameY;
						changed = true;
					}
						// Holy water/Unholy water
					else if (tile.type == 1 && newtile.Type == 117)
					{
						tile.type = 117;
						changed = true;
					}
					else if (tile.type == 1 && newtile.Type == 25)
					{
						tile.type = 25;
						changed = true;
					}
					else if (tile.type == 117 && newtile.Type == 25)
					{
						tile.type = 25;
						changed = true;
					}
					else if (tile.type == 25 && newtile.Type == 117)
					{
						tile.type = 117;
						changed = true;
					}
					else if (tile.type == 2 && newtile.Type == 23)
					{
						tile.type = 23;
						changed = true;
					}
					else if (tile.type == 2 && newtile.Type == 109)
					{
						tile.type = 109;
						changed = true;
					}
					else if (tile.type == 23 && newtile.Type == 109)
					{
						tile.type = 109;
						changed = true;
					}
					else if (tile.type == 109 && newtile.Type == 23)
					{
						tile.type = 23;
						changed = true;
					}
					else if (tile.type == 23 && newtile.Type == 109)
					{
						tile.type = 109;
						changed = true;
					}
					else if (tile.type == 53 && newtile.Type == 116)
					{
						tile.type = 116;
						changed = true;
					}
					else if (tile.type == 53 && newtile.Type == 112)
					{
						tile.type = 112;
						changed = true;
					}
					else if (tile.type == 112 && newtile.Type == 116)
					{
						tile.type = 116;
						changed = true;
					}
					else if (tile.type == 116 && newtile.Type == 112)
					{
						tile.type = 112;
						changed = true;
					}
					else if (tile.type == 112 && newtile.Type == 53)
					{
						tile.type = 53;
						changed = true;
					}
					else if (tile.type == 109 && newtile.Type == 2)
					{
						tile.type = 2;
						changed = true;
					}
					else if (tile.type == 116 && newtile.Type == 53)
					{
						tile.type = 53;
						changed = true;
					}
					else if (tile.type == 117 && newtile.Type == 1)
					{
						tile.type = 1;
						changed = true;
					}
					// Purify crimson grass
					else if (tile.type == 199 && newtile.Type == 2)
					{
						tile.type = 2;
						changed = true;
					}
					// Purify crimstone
					else if (tile.type == 203 && newtile.Type == 1)
					{
						tile.type = 1;
						changed = true;
					}
					// Purify crimson grass vine -- might not be needed
					else if (tile.type == 205 && newtile.Type == 52)
					{
						tile.type = 53;
						changed = true;
					}
					// Purify crimsand
					else if (tile.type == 234 && newtile.Type == 53)
					{
						tile.type = 53;
						changed = true;
					}
				}
			}

			if (changed)
			{
				TSPlayer.All.SendTileSquare(tileX, tileY, size);
				WorldGen.RangeFrame(tileX, tileY, tileX + size, tileY + size);
			}
			else
			{
				args.Player.SendTileSquare(tileX, tileY, size);
			}
			return true;
		}

		public enum EditAction
		{
			KillTile = 0,
			PlaceTile,
			KillWall,
			PlaceWall,
			KillTileNoItem,
			PlaceWire,
			KillWire,
			PoundTile
		}
		public enum EditType
		{
			Fail = 0,
			Type,
			Slope,
		}
		private static bool HandleTile(GetDataHandlerArgs args)
		{
			EditAction action = (EditAction)args.Data.ReadInt8();
			var tileX = args.Data.ReadInt32();
			var tileY = args.Data.ReadInt32();
			var editData = args.Data.ReadInt8();
			EditType type = (action == EditAction.KillTile || action == EditAction.KillWall ||
			                 action == EditAction.KillTileNoItem)
							? EditType.Fail
							: (action == EditAction.PlaceTile || action == EditAction.PlaceWall)
								? EditType.Type
								: EditType.Slope;

			var style = args.Data.ReadInt8();

			if (OnTileEdit(args.Player, tileX, tileY, action, type, editData, style))
				return true;
			if (!TShock.Utils.TilePlacementValid(tileX, tileY))
				return false;

            if (args.Player.Dead && TShock.Config.PreventDeadModification)
                return true;

            if (args.Player.AwaitingName)
            {
                Debug.Assert(args.Player.AwaitingNameParameters != null);

                bool includeUnprotected = false;
                bool includeZIndexes = false;
                bool persistentMode = false;
                foreach (string parameter in args.Player.AwaitingNameParameters)
                {
                    if (parameter.Equals("-u", StringComparison.InvariantCultureIgnoreCase))
                        includeUnprotected = true;
                    if (parameter.Equals("-z", StringComparison.InvariantCultureIgnoreCase))
                        includeZIndexes = true;
                    if (parameter.Equals("-p", StringComparison.InvariantCultureIgnoreCase))
                        persistentMode = true;
                }

                List<string> outputRegions = new List<string>();
                foreach (Region region in TShock.Regions.Regions.OrderBy(r => r.Z).Reverse())
                {
                    if (!includeUnprotected && !region.DisableBuild)
                        continue;
                    if (tileX < region.Area.Left || tileX > region.Area.Right)
                        continue;
                    if (tileY < region.Area.Top || tileY > region.Area.Bottom)
                        continue;

                    string format = "{1}";
                    if (includeZIndexes)
                        format = "{1} (z:{0})";

                    outputRegions.Add(string.Format(format, region.Z, region.Name));
                }
                
                if (outputRegions.Count == 0)
                {
                    if (includeUnprotected)
                        args.Player.SendMessage("There are no regions at this point.", Color.Yellow);
                    else
                        args.Player.SendMessage("There are no regions at this point or they are not protected.", Color.Yellow);
                }
                else
                {
                    if (includeUnprotected)
                        args.Player.SendSuccessMessage("Regions at this point:");
                    else
                        args.Player.SendSuccessMessage("Protected regions at this point:");

                    foreach (string line in PaginationTools.BuildLinesFromTerms(outputRegions))
                        args.Player.SendMessage(line, Color.White);
                }

                if (!persistentMode)
                {
                  args.Player.AwaitingName = false;
                  args.Player.AwaitingNameParameters = null;
                }
                
                args.Player.SendTileSquare(tileX, tileY);
                return true;
            }

			if (args.Player.AwaitingTempPoint > 0)
			{
				args.Player.TempPoints[args.Player.AwaitingTempPoint - 1].X = tileX;
				args.Player.TempPoints[args.Player.AwaitingTempPoint - 1].Y = tileY;
				args.Player.SendMessage("Set Temp Point " + args.Player.AwaitingTempPoint, Color.Yellow);
				args.Player.SendTileSquare(tileX, tileY);
				args.Player.AwaitingTempPoint = 0;
				return true;
			}

			byte[] breakableTiles = new byte[] { 4, 13, 33, 49, 50, 127, 128, 163};
			Item selectedItem = args.TPlayer.inventory[args.TPlayer.selectedItem];
			if (type == 0 && !Main.tileCut[Main.tile[tileX, tileY].type] && !breakableTiles.Contains(Main.tile[tileX, tileY].type))
			{
				// If the tile is an axe tile and they aren't selecting an axe, they're hacking.
				if (Main.tileAxe[Main.tile[tileX, tileY].type] && (selectedItem.axe == 0 && selectedItem.explosive == 0 && args.Player.RecentFuse == 0))
				{
					args.Player.SendTileSquare(tileX, tileY);
					return true;
				}
				// If the tile is a hammer tile and they aren't selecting an hammer, they're hacking.
				else if (Main.tileHammer[Main.tile[tileX, tileY].type] && (selectedItem.hammer == 0 && selectedItem.explosive == 0 && args.Player.RecentFuse == 0))
				{
					args.Player.SendTileSquare(tileX, tileY);
					return true;
				}
				// If the tile is a pickaxe tile and they aren't selecting an pickaxe, they're hacking.
				else if ((!Main.tileAxe[Main.tile[tileX, tileY].type] && !Main.tileHammer[Main.tile[tileX, tileY].type]) && Main.tile[tileX, tileY].wall == 0 && (selectedItem.pick == 0 && selectedItem.explosive == 0 && args.Player.RecentFuse == 0))
				{
					args.Player.SendTileSquare(tileX, tileY);

					return true;
				}
			}
			else if (action == EditAction.KillWall)
			{
				// If they aren't selecting an hammer, they're hacking.
				if (selectedItem.hammer == 0 && selectedItem.explosive == 0 && args.Player.RecentFuse == 0)
				{
					args.Player.SendTileSquare(tileX, tileY);
					return true;
				}

			}
			else if (action == EditAction.PlaceTile || action == EditAction.PlaceWall)
			{
				if (action == EditAction.PlaceTile && TShock.Config.PreventInvalidPlaceStyle && ((editData == 4 && style > 11) ||
					(editData == 13 && style > 4) || (editData == 15 && style > 17) || (editData == 21 && style > 22) ||
					(editData == 82 && style > 5) || (editData == 91 && style > 21) || (editData == 105 && style > 49) ||
					(editData == 135 && style > 6) || (editData == 139 && style > 27) || (editData == 144 && style > 2) ||
					(editData == 149 && style > 2)))
				{
					args.Player.SendTileSquare(tileX, tileY);
					return true;
				}
				// If they aren't selecting the item which creates the tile or wall, they're hacking.
				if ((editData != 127 && editData != 213) && editData != (action == EditAction.PlaceTile ? selectedItem.createTile : selectedItem.createWall))
				{
					args.Player.SendTileSquare(tileX, tileY);
					return true;
				}
				if (TShock.Itembans.ItemIsBanned(selectedItem.name, args.Player) || editData >= (action == EditAction.PlaceTile ? Main.maxTileSets : Main.maxWallTypes))
				{
					args.Player.SendTileSquare(tileX, tileY);
					return true;
				}
				if (action == EditAction.PlaceTile && (editData == 29 || editData == 97) && TShock.Config.ServerSideCharacter && TShock.Config.DisablePiggybanksOnSSC)
				{
					args.Player.SendMessage("You cannot place this tile because server side characters are enabled.", Color.Red);
					args.Player.SendTileSquare(tileX, tileY);
					return true;
				}
				if (action == EditAction.PlaceTile && editData == 21)
				{
					if (TShock.Utils.MaxChests())
					{
						args.Player.SendMessage("The world's chest limit has been reached - unable to place more.", Color.Red);
						args.Player.SendTileSquare(tileX, tileY);
						return true;
					}
					if ((TShock.Utils.TilePlacementValid(tileX, tileY + 1) && Main.tile[tileX, tileY + 1].type == 138) ||
						(TShock.Utils.TilePlacementValid(tileX + 1, tileY + 1) && Main.tile[tileX + 1, tileY + 1].type == 138))
					{
						args.Player.SendTileSquare(tileX, tileY);
						return true;
					}
				}
			}
			else if (action == EditAction.PlaceWire)
			{
				// If they aren't selecting the wrench, they're hacking.
				if (args.TPlayer.inventory[args.TPlayer.selectedItem].type != 509)
				{
					args.Player.SendTileSquare(tileX, tileY);
					return true;
				}
			}
			else if (action == EditAction.KillWire)
			{
				// If they aren't selecting the wire cutter, they're hacking.
				if (args.TPlayer.inventory[args.TPlayer.selectedItem].type != 510)
				{
					args.Player.SendTileSquare(tileX, tileY);
					return true;
				}
			}

			if (TShock.CheckIgnores(args.Player))
			{
				args.Player.SendTileSquare(tileX, tileY);
				return true;
			}

			if (TShock.CheckTilePermission(args.Player, tileX, tileY, editData, action))
			{
				args.Player.SendTileSquare(tileX, tileY);
				return true;
			}

			if ((editData == 127 || Main.tileCut[editData]) && (action ==EditAction.KillTile || action == EditAction.KillTileNoItem))
			{
				return false;
			}

			if (TShock.CheckRangePermission(args.Player, tileX, tileY))
			{
				args.Player.SendTileSquare(tileX, tileY);
				return true;
			}

			if (args.Player.TileKillThreshold >= TShock.Config.TileKillThreshold)
			{
				args.Player.Disable("Reached TileKill threshold.");
				args.Player.SendTileSquare(tileX, tileY);
				return true;
			}

			if (args.Player.TilePlaceThreshold >= TShock.Config.TilePlaceThreshold)
			{
				args.Player.Disable("Reached TilePlace threshold.");
				args.Player.SendTileSquare(tileX, tileY);
				return true;
			}

			if ((DateTime.UtcNow - args.Player.LastThreat).TotalMilliseconds < 5000)
			{
				args.Player.SendTileSquare(tileX, tileY);
				return true;
			}

			if ( ( action == EditAction.PlaceTile || action == EditAction.PlaceWall ) && !args.Player.Group.HasPermission(Permissions.ignoreplacetiledetection))
			{
				args.Player.TilePlaceThreshold++;
				var coords = new Vector2(tileX, tileY);
				if (!args.Player.TilesCreated.ContainsKey(coords))
					args.Player.TilesCreated.Add(coords, Main.tile[tileX, tileY]);
			}

			if ((action == EditAction.KillTile || action == EditAction.KillTileNoItem || action == EditAction.KillWall) && Main.tileSolid[Main.tile[tileX, tileY].type] &&
				!args.Player.Group.HasPermission(Permissions.ignorekilltiledetection))
			{
				args.Player.TileKillThreshold++;
				var coords = new Vector2(tileX, tileY);
				if (!args.Player.TilesDestroyed.ContainsKey(coords))
					args.Player.TilesDestroyed.Add(coords, Main.tile[tileX, tileY]);
			}

			return false;
		}

		/// <summary>
		/// For use with a PaintTile event
		/// </summary>
		public class PaintTileEventArgs : HandledEventArgs
		{
			/// <summary>
			/// X Location
			/// </summary>
			public Int32 X { get; set; }
			/// <summary>
			/// Y Location
			/// </summary>
			public Int32 Y { get; set; }
			/// <summary>
			/// Type
			/// </summary>
			public byte type { get; set; }
		}
		/// <summary>
		/// NPCStrike - Called when an NPC is attacked
		/// </summary>
		public static HandlerList<PaintTileEventArgs> PaintTile;

		private static bool OnPaintTile(Int32 x, Int32 y, byte t)
		{
			if (PaintTile == null)
				return false;

			var args = new PaintTileEventArgs
			{
				X = x,
				Y = y,
				type = t
			};
			PaintTile.Invoke(null, args);
			return args.Handled;
		}

		
		/// <summary>
		/// For use with a PaintWall event
		/// </summary>
		public class PaintWallEventArgs : HandledEventArgs
		{
			/// <summary>
			/// X Location
			/// </summary>
			public Int32 X { get; set; }
			/// <summary>
			/// Y Location
			/// </summary>
			public Int32 Y { get; set; }
			/// <summary>
			/// Type
			/// </summary>
			public byte type { get; set; }
		}
		/// <summary>
		/// Called When a wall is painted
		/// </summary>
		public static HandlerList<PaintWallEventArgs> PaintWall;

		private static bool OnPaintWall(Int32 x, Int32 y, byte t)
		{
			if (PaintWall == null)
				return false;

			var args = new PaintWallEventArgs
			{
				X = x,
				Y = y,
				type = t
			};
			PaintWall.Invoke(null, args);
			return args.Handled;
		}

		private static bool HandleTogglePvp(GetDataHandlerArgs args)
		{
			byte id = args.Data.ReadInt8();
			bool pvp = args.Data.ReadBoolean();
			if (OnPvpToggled(id, pvp))
				return true;

			if (id != args.Player.Index)
			{
				return true;
			}

			if (TShock.Config.PvPMode == "disabled")
			{
				return true;
			}

			if (args.TPlayer.hostile != pvp)
			{
				long seconds = (long) (DateTime.UtcNow - args.Player.LastPvpChange).TotalSeconds;
				if (seconds > 5)
				{
					TSPlayer.All.SendMessage(string.Format("{0} has {1} PvP!", args.Player.Name, pvp ? "enabled" : "disabled"),
											 Main.teamColor[args.Player.Team]);
				}
				args.Player.LastPvpChange = DateTime.UtcNow;
			}

			args.TPlayer.hostile = pvp;

			if (TShock.Config.PvPMode == "always")
			{
				if (!pvp)
					args.Player.Spawn();
			}

			NetMessage.SendData((int) PacketTypes.TogglePvp, -1, -1, "", args.Player.Index);

			return true;
		}

        private static bool HandlePlayerTeam(GetDataHandlerArgs args)
        {
            byte id = args.Data.ReadInt8();
            byte team = args.Data.ReadInt8();
            if (OnPlayerTeam(id, team))
                return true;

            if (id != args.Player.Index)
            {
                return true;
            }

            args.TPlayer.team = team;

            NetMessage.SendData((int)PacketTypes.PlayerTeam, -1, -1, "", args.Player.Index);

            return true;
        }

		private static bool HandlePlayerUpdate(GetDataHandlerArgs args)
		{
			var plr = args.Data.ReadInt8();
			var control = args.Data.ReadInt8();
			var item = args.Data.ReadInt8();
			var pos = new Vector2(args.Data.ReadSingle(), args.Data.ReadSingle());
			var vel = new Vector2(args.Data.ReadSingle(), args.Data.ReadSingle());
			byte pulley = args.Data.ReadInt8();
			if (OnPlayerUpdate(plr, control, item, pos, vel, pulley))
				return true;
			if (item < 0 || item >= args.TPlayer.inventory.Length)
			{
				return true;
			}

			if (pulley > 2)
			{
				return true;
			}

			if (args.Player.LastNetPosition == Vector2.Zero)
			{
				return true;
			}

			if (!pos.Equals(args.Player.LastNetPosition))
			{
				float distance = Vector2.Distance(new Vector2(pos.X/16f, pos.Y/16f),
												  new Vector2(args.Player.LastNetPosition.X/16f, args.Player.LastNetPosition.Y/16f));
				if (TShock.CheckIgnores(args.Player))
				{
					if (distance > TShock.Config.MaxRangeForDisabled)
					{
						if (args.Player.IgnoreActionsForCheating != "none")
						{
							args.Player.SendMessage("Disabled for cheating: " + args.Player.IgnoreActionsForCheating,
													Color.Red);
						}
						else if (args.Player.IgnoreActionsForDisabledArmor != "none")
						{
							args.Player.SendMessage(
								"Disabled for banned armor: " + args.Player.IgnoreActionsForDisabledArmor, Color.Red);
						}
						else if (args.Player.IgnoreActionsForInventory != "none")
						{
							args.Player.SendMessage(
								"Disabled for Server Side Inventory: " + args.Player.IgnoreActionsForInventory,
								Color.Red);
						}
						else if (TShock.Config.RequireLogin && !args.Player.IsLoggedIn)
						{
							args.Player.SendMessage("Please /register or /login to play!", Color.Red);
						}
						else if (args.Player.IgnoreActionsForClearingTrashCan)
						{
							args.Player.SendMessage("You need to rejoin to ensure your trash can is cleared!", Color.Red);
						}
						else if (TShock.Config.PvPMode == "always" && !args.TPlayer.hostile)
						{
							args.Player.SendMessage("PvP is forced! Enable PvP or else you can't do anything!",
													Color.Red);
						}
						var lastTileX = args.Player.LastNetPosition.X;
						var lastTileY = args.Player.LastNetPosition.Y;
						if (!args.Player.Teleport(lastTileX, lastTileY))
						{
							args.Player.Spawn();
						}
						return true;
					}
					return true;
				}

				if (args.Player.Dead)
				{
					return true;
				}

				if (!args.Player.Group.HasPermission(Permissions.ignorenoclipdetection) &&
					TSCheckNoclip(pos, args.TPlayer.width, args.TPlayer.height) && !TShock.Config.IgnoreNoClip
					&& !args.TPlayer.tongued)
				{
					var lastTileX = args.Player.LastNetPosition.X;
					var lastTileY = args.Player.LastNetPosition.Y;
					if (!args.Player.Teleport(lastTileX, lastTileY ))
					{
						args.Player.SendErrorMessage("You got stuck in a solid object, Sent to spawn point.");
						args.Player.Spawn();
					}
					return true;
				}
				args.Player.LastNetPosition = pos;
			}

			if ((control & 32) == 32)
			{
				if (!args.Player.Group.HasPermission(Permissions.usebanneditem) &&
					TShock.Itembans.ItemIsBanned(args.TPlayer.inventory[item].name, args.Player))
				{
					control -= 32;
					args.Player.Disable("Using banned item");
					args.Player.SendMessage(
						string.Format("You cannot use {0} on this server. Your actions are being ignored.",
									  args.TPlayer.inventory[item].name), Color.Red);
				}

				if (args.TPlayer.inventory[item].name == "Mana Crystal" && args.Player.PlayerData.maxMana <= 180)
				{
					args.Player.TPlayer.statMana += 20;
					args.Player.TPlayer.statManaMax += 20;
					args.Player.PlayerData.maxMana += 20;
				}
				else if (args.TPlayer.inventory[item].name == "Life Crystal" && args.Player.PlayerData.maxHealth <= 380)
				{
					args.TPlayer.statLife += 20;
					args.TPlayer.statLifeMax += 20;
					args.Player.PlayerData.maxHealth += 20;
				}
				else if (args.TPlayer.inventory[item].name == "Life Fruit" && args.Player.PlayerData.maxHealth >= 400)
				{
					args.TPlayer.statLife += 5;
					args.TPlayer.statLifeMax += 5;
					args.Player.PlayerData.maxHealth += 5;
				}
			}

			args.TPlayer.selectedItem = item;
			args.TPlayer.position = pos;
			args.TPlayer.velocity = vel;
			args.TPlayer.oldVelocity = args.TPlayer.velocity;
			args.TPlayer.fallStart = (int) (pos.Y/16f);
			args.TPlayer.controlUp = false;
			args.TPlayer.controlDown = false;
			args.TPlayer.controlLeft = false;
			args.TPlayer.controlRight = false;
			args.TPlayer.controlJump = false;
			args.TPlayer.controlUseItem = false;
			args.TPlayer.pulley = pulley != 0;
			args.TPlayer.pulleyDir = pulley;
			args.TPlayer.direction = -1;
			if ((control & 1) == 1)
			{
				args.TPlayer.controlUp = true;
			}
			if ((control & 2) == 2)
			{
				args.TPlayer.controlDown = true;
			}
			if ((control & 4) == 4)
			{
				args.TPlayer.controlLeft = true;
			}
			if ((control & 8) == 8)
			{
				args.TPlayer.controlRight = true;
			}
			if ((control & 16) == 16)
			{
				args.TPlayer.controlJump = true;
			}
			if ((control & 32) == 32)
			{
				args.TPlayer.controlUseItem = true;
			}
			if ((control & 64) == 64)
			{
				args.TPlayer.direction = 1;
			}
			NetMessage.SendData((int) PacketTypes.PlayerUpdate, -1, args.Player.Index, "", args.Player.Index);

			return true;
		}

		private static bool HandleProjectileNew(GetDataHandlerArgs args)
		{
			var ident = args.Data.ReadInt16();
			var pos = new Vector2(args.Data.ReadSingle(), args.Data.ReadSingle());
			var vel = new Vector2(args.Data.ReadSingle(), args.Data.ReadSingle());
			var knockback = args.Data.ReadSingle();
			var dmg = args.Data.ReadInt16();
			var owner = args.Data.ReadInt8();
			var type = args.Data.ReadInt8();
		    owner = (byte)args.Player.Index;
			var index = TShock.Utils.SearchProjectile(ident, owner);

			if (OnNewProjectile(ident, pos, vel, knockback, dmg, owner, type, index))
				return true;

			if (index > Main.maxProjectiles || index < 0)
			{
				return false;
			}

            // Server now checks owner + ident, if owner is different, server will create new projectile.
			/*if (args.Player.Index != owner)
			{
                args.Player.Disable(String.Format("Owner ({0}) and player ID ({1}) does not match to update projectile", owner, args.Player.Index));
				args.Player.RemoveProjectile(ident, owner);
				return true;
			}*/

            if (dmg > TShock.Config.MaxProjDamage && !args.Player.Group.HasPermission(Permissions.ignoredamagecap))
			{
				args.Player.Disable(String.Format("Projectile damage is higher than {0}.", TShock.Config.MaxProjDamage));
				args.Player.RemoveProjectile(ident, owner);
				return true;
			}

			if (TShock.CheckIgnores(args.Player))
			{
				args.Player.RemoveProjectile(ident, owner);
				return true;
			}

			bool hasPermission = !TShock.CheckProjectilePermission(args.Player, index, type);
			if (!TShock.Config.IgnoreProjUpdate && !hasPermission)
			{
				if (type == 100 || type == 39 || type == 40 || type == 38)
				{	
					Log.Debug("Certain projectiles have been ignored for cheat detection.");
				}
				else
				{
					args.Player.Disable("Does not have projectile permission to update projectile.");
					args.Player.RemoveProjectile(ident, owner);
				}
				return true;
			}

			if (args.Player.ProjectileThreshold >= TShock.Config.ProjectileThreshold)
			{
				args.Player.Disable("Reached projectile update threshold.");
				args.Player.RemoveProjectile(ident, owner);
				return true;
			}

			if ((DateTime.UtcNow - args.Player.LastThreat).TotalMilliseconds < 5000)
			{
				args.Player.RemoveProjectile(ident, owner);
				return true;
			}

			if (!args.Player.Group.HasPermission(Permissions.ignoreprojectiledetection))
			{
				if ((type == 90) && (TShock.Config.ProjIgnoreShrapnel))// ignore shrapnel
				{
					Log.Debug("Ignoring shrapnel per config..");
				}
				else
				{
					args.Player.ProjectileThreshold++;
				}
			}

			// force all explosives server-side.  -- DOES NOT WORK DUE TO LATENCY
			if (hasPermission && (type == 28 || type == 29 || type == 37))
			{
			//  Denotes that the player has recently set a fuse - used for cheat detection.
				args.Player.RecentFuse = 10;				
			//	args.Player.RemoveProjectile(ident, owner);
			//	Projectile.NewProjectile(pos.X, pos.Y, vel.X, vel.Y, type, dmg, knockback);
			//	return true;
			}

			return false;
		}

		private static bool HandleProjectileKill(GetDataHandlerArgs args)
		{
			var ident = args.Data.ReadInt16();
			var owner = args.Data.ReadInt8();
            owner = (byte)args.Player.Index;
			var index = TShock.Utils.SearchProjectile(ident, owner);

			if (index > Main.maxProjectiles || index < 0)
			{
				return false;
			}

			var type = Main.projectile[index].type;

            // Players can no longer destroy projectiles that are not theirs as of 1.1.2
			/*if (args.Player.Index != Main.projectile[index].owner && type != 102 && type != 100 && !TShock.Config.IgnoreProjKill) // workaround for skeletron prime projectiles
			{
				args.Player.Disable(String.Format("Owner ({0}) and player ID ({1}) does not match to kill projectile of type: {3}", Main.projectile[index].owner, args.Player.Index, type));
				args.Player.RemoveProjectile(ident, owner);
				return true;
			}*/

			if (TShock.CheckIgnores(args.Player))
			{
				args.Player.RemoveProjectile(ident, owner);
				return true;
			}

            if (TShock.CheckProjectilePermission(args.Player, index, type) && type != 102 && type != 100 && !TShock.Config.IgnoreProjKill)
			{
				args.Player.Disable("Does not have projectile permission to kill projectile.");
				args.Player.RemoveProjectile(ident, owner);
				return true;
			}

			if ((DateTime.UtcNow - args.Player.LastThreat).TotalMilliseconds < 5000)
			{
				args.Player.RemoveProjectile(ident, owner);
				return true;
			}

			return false;
		}

		private static bool HandlePlayerKillMe(GetDataHandlerArgs args)
		{
			var id = args.Data.ReadInt8();
			var direction = args.Data.ReadInt8();
			var dmg = args.Data.ReadInt16();
			var pvp = args.Data.ReadInt8() == 0;
			if (OnKillMe(id, direction, dmg, pvp))
				return true;
			int textlength = (int) (args.Data.Length - args.Data.Position - 1);
			string deathtext = "";
			if (textlength > 0)
			{
				deathtext = Encoding.UTF8.GetString(args.Data.ReadBytes(textlength));
				/*if (!TShock.Utils.ValidString(deathtext))
				{
					return true;
				}*/
			}

			args.Player.LastDeath = DateTime.Now;
			args.Player.Dead = true;

			return false;
		}

		private static bool HandleLiquidSet(GetDataHandlerArgs args)
		{
			int tileX = args.Data.ReadInt32();
			int tileY = args.Data.ReadInt32();
			byte amount = args.Data.ReadInt8();
			byte type = args.Data.ReadInt8();

			if (OnLiquidSet(tileX, tileY, amount, type))
				return true;

			if (tileX < 0 || tileX >= Main.maxTilesX || tileY < 0 || tileY >= Main.maxTilesY)
				return false;

			if (TShock.CheckIgnores(args.Player))
			{
				args.Player.SendTileSquare(tileX, tileY);
				return true;
			}

			if (args.Player.TileLiquidThreshold >= TShock.Config.TileLiquidThreshold)
			{
				args.Player.Disable("Reached TileLiquid threshold.");
				args.Player.SendTileSquare(tileX, tileY);
				return true;
			}

			if (!args.Player.Group.HasPermission(Permissions.ignoreliquidsetdetection))
			{
				args.Player.TileLiquidThreshold++;
			}
			if (amount != 0)
			{
				int bucket = -1;
				if (args.TPlayer.inventory[args.TPlayer.selectedItem].type == 205)
				{
					bucket = 0;
				} 
				else if (args.TPlayer.inventory[args.TPlayer.selectedItem].type == 206)
				{
					bucket = 1;
				}
				else if (args.TPlayer.inventory[args.TPlayer.selectedItem].type == 207)
				{
					bucket = 2;
				}
				else if (args.TPlayer.inventory[args.TPlayer.selectedItem].type == 1128)
				{
					bucket = 3;
				}

				if (type == 1 && !(bucket == 2 || bucket == 0))
                {
                    args.Player.SendErrorMessage("You do not have permission to perform this action.");
                    args.Player.Disable("Spreading lava without holding a lava bucket");
                    args.Player.SendTileSquare(tileX, tileY);
                    return true;
                } 
                
                if(type == 1 && (!args.Player.Group.HasPermission(Permissions.usebanneditem) && 
                            TShock.Itembans.ItemIsBanned("Lava Bucket", args.Player)))
                {
                    args.Player.SendErrorMessage("You do not have permission to perform this action.");
                    args.Player.Disable("Using banned lava bucket without permissions");
                    args.Player.SendTileSquare(tileX, tileY);
                    return true;
                }

                if (type == 0 && !(bucket == 1 || bucket == 0))
                {
                    args.Player.SendErrorMessage("You do not have permission to perform this action.");
                    args.Player.Disable("Spreading water without holding a water bucket");
                    args.Player.SendTileSquare(tileX, tileY);
                    return true;
                } 

				if (type == 0 && (!args.Player.Group.HasPermission(Permissions.usebanneditem) &&
					          TShock.Itembans.ItemIsBanned("Water Bucket", args.Player)))
				{
                    args.Player.SendErrorMessage("You do not have permission to perform this action.");
					args.Player.Disable("Using banned water bucket without permissions");
					args.Player.SendTileSquare(tileX, tileY);
					return true;
				}

				if (type == 2 &&!(bucket == 3 || bucket == 0))
				{
					args.Player.SendErrorMessage("You do not have permission to perform this action.");
					args.Player.Disable("Spreading honey without holding a honey bucket");
					args.Player.SendTileSquare(tileX, tileY);
					return true;
				}

				if (type == 2 && (!args.Player.Group.HasPermission(Permissions.usebanneditem) &&
							  TShock.Itembans.ItemIsBanned("Honey Bucket", args.Player)))
				{
					args.Player.SendErrorMessage("You do not have permission to perform this action.");
					args.Player.Disable("Using banned honey bucket without permissions");
					args.Player.SendTileSquare(tileX, tileY);
					return true;
				}
			}

			if (TShock.CheckTilePermission(args.Player, tileX, tileY))
			{
				args.Player.SendTileSquare(tileX, tileY);
				return true;
			}

			if (TShock.CheckRangePermission(args.Player, tileX, tileY, 16))
			{
				args.Player.SendTileSquare(tileX, tileY);
				return true;
			}

			if ((DateTime.UtcNow - args.Player.LastThreat).TotalMilliseconds < 5000)
			{
				args.Player.SendTileSquare(tileX, tileY);
				return true;
			}

			return false;
		}

		private static bool HandleTileKill(GetDataHandlerArgs args)
		{
			var tileX = args.Data.ReadInt32();
			var tileY = args.Data.ReadInt32();
			if (OnTileKill(tileX, tileY))
				return true;
			if (tileX < 0 || tileX >= Main.maxTilesX || tileY < 0 || tileY >= Main.maxTilesY)
				return false;

            if (args.Player.Dead && TShock.Config.PreventDeadModification)
                return true;

			if (TShock.CheckIgnores(args.Player))
			{
				args.Player.SendTileSquare(tileX, tileY);
				return true;
			}

			if (Main.tile[tileX, tileY].type != 0x15 && (!TShock.Utils.MaxChests() && Main.tile[tileX, tileY].type != 0)) //Chest
			{
				args.Player.SendTileSquare(tileX, tileY);
				return true;
			}

			if (TShock.CheckTilePermission(args.Player, tileX, tileY))
			{
				args.Player.SendTileSquare(tileX, tileY);
				return true;
			}

			if (TShock.CheckRangePermission(args.Player, tileX, tileY))
			{
				args.Player.SendTileSquare(tileX, tileY);
				return true;
			}

			return false;
		}

		private static bool HandleSpawn(GetDataHandlerArgs args)
		{
			var player = args.Data.ReadInt8();
			var spawnx = args.Data.ReadInt32();
			var spawny = args.Data.ReadInt32();

			if (OnPlayerSpawn(player, spawnx, spawny))
				return true;

			if (args.Player.InitSpawn && args.TPlayer.inventory[args.TPlayer.selectedItem].type != 50)
			{
				if (args.TPlayer.difficulty == 1 && (TShock.Config.KickOnMediumcoreDeath || TShock.Config.BanOnMediumcoreDeath))
				{
					if (args.TPlayer.selectedItem != 50)
					{
						if (TShock.Config.BanOnMediumcoreDeath)
						{
							if (!TShock.Utils.Ban(args.Player, TShock.Config.MediumcoreBanReason, false, "mediumcore-death"))
								TShock.Utils.ForceKick(args.Player, "Death results in a ban, but can't ban you.", true);
						}
						else
						{
							TShock.Utils.ForceKick(args.Player, TShock.Config.MediumcoreKickReason, true, false);
						}
						return true;
					}
				}
			}
			else
				args.Player.InitSpawn = true;

			args.Player.Dead = false;
			return false;
		}

		private static bool HandleChestOpen(GetDataHandlerArgs args)
		{
			var x = args.Data.ReadInt32();
			var y = args.Data.ReadInt32();

			if (OnChestOpen(x, y))
				return true;

			if (TShock.CheckIgnores(args.Player))
			{
				return true;
			}

			if (TShock.CheckRangePermission(args.Player, x, y))
			{
				return true;
			}

			if (TShock.CheckTilePermission(args.Player, x, y) && TShock.Config.RegionProtectChests)
			{
				return true;
			}

			return false;
		}

		private static bool HandleChestItem(GetDataHandlerArgs args)
		{
			var id = args.Data.ReadInt16();
			var slot = args.Data.ReadInt8();
			var stacks = args.Data.ReadInt8();
			var prefix = args.Data.ReadInt8();
			var type = args.Data.ReadInt16();

			if (OnChestItemChange(id, slot, stacks, prefix, type))
				return true;

			if (args.TPlayer.chest != id)
			{
				return false;
			}

			if (TShock.CheckIgnores(args.Player))
			{
				args.Player.SendData(PacketTypes.ChestItem, "", id, slot);
				return true;
			}

			Item item = new Item();
			item.netDefaults(type);
			if (stacks > item.maxStack || TShock.Itembans.ItemIsBanned(item.name, args.Player))
			{
				return false;
			}

			if (TShock.CheckTilePermission(args.Player, Main.chest[id].x, Main.chest[id].y) && TShock.Config.RegionProtectChests)
			{
				return false;
			}

			if (TShock.CheckRangePermission(args.Player, Main.chest[id].x, Main.chest[id].y))
			{
				return false;
			}

			return false;
		}

		private static bool HandleSign(GetDataHandlerArgs args)
		{
			var id = args.Data.ReadInt16();
			var x = args.Data.ReadInt32();
			var y = args.Data.ReadInt32();

			if (OnSignEvent(id, x, y))
				return true;

			if (TShock.CheckTilePermission(args.Player, x, y))
			{
				args.Player.SendData(PacketTypes.SignNew, "", id);
				return true;
			}

			if (TShock.CheckRangePermission(args.Player, x, y))
			{
				args.Player.SendData(PacketTypes.SignNew, "", id);
				return true;
			}
			return false;
		}

		private static bool UpdateNPCHome(GetDataHandlerArgs args)
		{
			var id = args.Data.ReadInt16();
			var x = args.Data.ReadInt16();
			var y = args.Data.ReadInt16();
			var homeless = args.Data.ReadInt8();

			if (OnUpdateNPCHome(id, x, y, homeless))
				return true;

			if (!args.Player.Group.HasPermission(Permissions.movenpc))
			{
				args.Player.SendMessage("You do not have permission to relocate NPCs.", Color.Red);
				args.Player.SendData(PacketTypes.UpdateNPCHome, "", id, Main.npc[id].homeTileX, Main.npc[id].homeTileY,
									 Convert.ToByte(Main.npc[id].homeless));
				return true;
			}

			if (TShock.CheckTilePermission(args.Player, x, y))
			{
                args.Player.SendMessage( "You do not have access to modify this area.", Color.Red);
				args.Player.SendData(PacketTypes.UpdateNPCHome, "", id, Main.npc[id].homeTileX, Main.npc[id].homeTileY,
									 Convert.ToByte(Main.npc[id].homeless));
				return true;
			}

            //removed until NPC Home packet actually sends their home coords.
			/*if (TShock.CheckRangePermission(args.Player, x, y))
			{
				args.Player.SendData(PacketTypes.UpdateNPCHome, "", id, Main.npc[id].homeTileX, Main.npc[id].homeTileY,
									 Convert.ToByte(Main.npc[id].homeless));
				return true;
			}*/
			return false;
		}

		private static bool HandlePlayerBuff(GetDataHandlerArgs args)
		{
			var id = args.Data.ReadInt8();
			var type = args.Data.ReadInt8();
			var time = args.Data.ReadInt16();

			if (OnPlayerBuff(id, type, time))
				return true;

			if (TShock.CheckIgnores(args.Player))
			{
				args.Player.SendData(PacketTypes.PlayerBuff, "", id);
				return true;
			}
			if (!TShock.Players[id].TPlayer.hostile)
			{
				args.Player.SendData(PacketTypes.PlayerBuff, "", id);
				return true;
			}
			if (TShock.CheckRangePermission(args.Player, TShock.Players[id].TileX, TShock.Players[id].TileY, 50))
			{
				args.Player.SendData(PacketTypes.PlayerBuff, "", id);
				return true;
			}
			if ((DateTime.UtcNow - args.Player.LastThreat).TotalMilliseconds < 5000)
			{
				args.Player.SendData(PacketTypes.PlayerBuff, "", id);
				return true;
			}

			if (WhitelistBuffMaxTime[type] > 0 && time <= WhitelistBuffMaxTime[type])
			{
				return false;
			}

			args.Player.SendData(PacketTypes.PlayerBuff, "", id);
			return true;
		}

		private static bool HandleItemDrop(GetDataHandlerArgs args)
		{
			var id = args.Data.ReadInt16();
			var pos = new Vector2(args.Data.ReadSingle(), args.Data.ReadSingle());
			var vel = new Vector2(args.Data.ReadSingle(), args.Data.ReadSingle());
			var stacks = args.Data.ReadInt16();
			var prefix = args.Data.ReadInt8();
			var noDelay = args.Data.ReadBoolean();
			var type = args.Data.ReadInt16();

			if (OnItemDrop(id, pos, vel, stacks, prefix, noDelay, type))
				return true;

            // player is attempting to crash clients
			if (type < -48 || type >= Main.maxItemTypes)
			{
				return true;
			}
			if (type == 0) //Item removed, let client do this to prevent item duplication client side
			{
				return false;
			}

			if (TShock.CheckRangePermission(args.Player, (int) (pos.X/16f), (int) (pos.Y/16f)))
			{
				args.Player.SendData(PacketTypes.ItemDrop, "", id);
				return true;
			}

			Item item = new Item();
			item.netDefaults(type);
			if (stacks > item.maxStack || TShock.Itembans.ItemIsBanned(item.name, args.Player))
			{
				args.Player.SendData(PacketTypes.ItemDrop, "", id);
				return true;
			}
			if ((TShock.Config.ServerSideCharacter) && (DateTime.Now.Ticks / TimeSpan.TicksPerMillisecond - args.Player.LoginMS < TShock.Config.LogonDiscardThreshold))
			{
			//Player is probably trying to sneak items onto the server in their hands!!!
				Log.ConsoleInfo(string.Format("Player {0} tried to sneak {1} onto the server!", args.Player.Name, item.name));
				args.Player.SendData(PacketTypes.ItemDrop, "", id);
				return true;
			
			}
			if (TShock.CheckIgnores(args.Player))
			{
				args.Player.SendData(PacketTypes.ItemDrop, "", id);
				return true;
			}

			return false;
		}

		private static bool HandlePlayerDamage(GetDataHandlerArgs args)
		{
			var id = args.Data.ReadInt8();
			var direction = args.Data.ReadInt8();
			var dmg = args.Data.ReadInt16();
			var pvp = args.Data.ReadBoolean();
			var crit = args.Data.ReadBoolean();

			if (OnPlayerDamage(id, direction, dmg, pvp, crit))
				return true;

			int textlength = (int) (args.Data.Length - args.Data.Position - 1);
			string deathtext = "";
			if (textlength > 0)
			{
				deathtext = Encoding.UTF8.GetString(args.Data.ReadBytes(textlength));
				/*if (!TShock.Utils.ValidString(deathtext))
				{
					return true;
				}*/
			}

			if (TShock.Players[id] == null)
				return true;

			if (dmg > TShock.Config.MaxDamage && !args.Player.Group.HasPermission(Permissions.ignoredamagecap) && id != args.Player.Index)
			{
				args.Player.Disable(String.Format("Player damage exceeded {0}.", TShock.Config.MaxDamage));
				args.Player.SendData(PacketTypes.PlayerHp, "", id);
				args.Player.SendData(PacketTypes.PlayerUpdate, "", id);
				return true;
			}

			if (!TShock.Players[id].TPlayer.hostile && pvp)
			{
				args.Player.SendData(PacketTypes.PlayerHp, "", id);
				args.Player.SendData(PacketTypes.PlayerUpdate, "", id);
				return true;
			}

			if (TShock.CheckIgnores(args.Player))
			{
				args.Player.SendData(PacketTypes.PlayerHp, "", id);
				args.Player.SendData(PacketTypes.PlayerUpdate, "", id);
				return true;
			}

			if (TShock.CheckRangePermission(args.Player, TShock.Players[id].TileX, TShock.Players[id].TileY, 100))
			{
				args.Player.SendData(PacketTypes.PlayerHp, "", id);
				args.Player.SendData(PacketTypes.PlayerUpdate, "", id);
				return true;
			}

			if ((DateTime.UtcNow - args.Player.LastThreat).TotalMilliseconds < 5000)
			{
				args.Player.SendData(PacketTypes.PlayerHp, "", id);
				args.Player.SendData(PacketTypes.PlayerUpdate, "", id);
				return true;
			}

			if (TShock.Players[id].GodMode)
			{
				TShock.Players[id].Heal(args.TPlayer.statLifeMax);
			}

			return false;
		}

		private static bool HandleNpcStrike(GetDataHandlerArgs args)
		{
			var id = args.Data.ReadInt8();
			var direction = args.Data.ReadInt8();
			var dmg = args.Data.ReadInt16();
			var pvp = args.Data.ReadInt8();
			var crit = args.Data.ReadInt8();

			if (OnNPCStrike(id, direction, dmg, pvp, crit))
				return true;

			if (Main.npc[id] == null)
				return true;

            if (dmg > TShock.Config.MaxDamage && !args.Player.Group.HasPermission(Permissions.ignoredamagecap))
			{
                args.Player.Disable(String.Format("NPC damage exceeded {0}.", TShock.Config.MaxDamage ) );
				args.Player.SendData(PacketTypes.NpcUpdate, "", id);
				return true;
			}

			if (TShock.CheckIgnores(args.Player))
			{
				args.Player.SendData(PacketTypes.NpcUpdate, "", id);
				return true;
			}

			if (Main.npc[id].townNPC && !args.Player.Group.HasPermission(Permissions.movenpc))
			{
                args.Player.SendMessage( "You don't have permission to move this NPC.", Color.Yellow);
				args.Player.SendData(PacketTypes.NpcUpdate, "", id);
				return true;
			}

			if (TShock.Config.RangeChecks &&
				TShock.CheckRangePermission(args.Player, (int) (Main.npc[id].position.X/16f), (int) (Main.npc[id].position.Y/16f),
											128))
			{
				args.Player.SendData(PacketTypes.NpcUpdate, "", id);
				return true;
			}

			if ((DateTime.UtcNow - args.Player.LastThreat).TotalMilliseconds < 5000)
			{
				args.Player.SendData(PacketTypes.NpcUpdate, "", id);
				return true;
			}

			return false;
		}

		private static bool HandleSpecial(GetDataHandlerArgs args)
		{
			var id = args.Data.ReadInt8();
			var type = args.Data.ReadInt8();

			if (OnNPCSpecial(id, type))
				return true;

			if (type == 1 && TShock.Config.DisableDungeonGuardian)
			{
				args.Player.SendMessage("The Dungeon Guardian returned you to your spawn point", Color.Purple);
				args.Player.Spawn();
				return true;
			}

			return false;
		}

		private static bool HandlePlayerAnimation(GetDataHandlerArgs args)
		{

			if (OnPlayerAnimation())
				return true;

			if (TShock.CheckIgnores(args.Player))
			{
				args.Player.SendData(PacketTypes.PlayerAnimation, "", args.Player.Index);
				return true;
			}

			if ((DateTime.UtcNow - args.Player.LastThreat).TotalMilliseconds < 5000)
			{
				args.Player.SendData(PacketTypes.PlayerAnimation, "", args.Player.Index);
				return true;
			}

			return false;
		}

		private static bool HandlePlayerBuffUpdate(GetDataHandlerArgs args)
		{
			var id = args.Data.ReadInt8();

			if (OnPlayerBuffUpdate(id))
				return true;

			for (int i = 0; i < 10; i++)
			{
				var buff = args.Data.ReadInt8();

				if (buff == 10)
				{
					if (!args.Player.Group.HasPermission(Permissions.usebanneditem) &&
						TShock.Itembans.ItemIsBanned("Invisibility Potion", args.Player))
						buff = 0;
					else if (TShock.Config.DisableInvisPvP && args.TPlayer.hostile)
						buff = 0;
				}

				args.TPlayer.buffType[i] = buff;
				if (args.TPlayer.buffType[i] > 0)
				{
					args.TPlayer.buffTime[i] = 60;
				}
				else
				{
					args.TPlayer.buffTime[i] = 0;
				}
			}
			NetMessage.SendData((int) PacketTypes.PlayerBuff, -1, args.Player.Index, "", args.Player.Index);
			return true;
		}

		private static bool HandleSpawnBoss(GetDataHandlerArgs args)
		{
<<<<<<< HEAD
			var spawnboss = false;
			var invasion = false;
=======
>>>>>>> 92da9152
			var plr = args.Data.ReadInt32();
			var Type = args.Data.ReadInt32();
			int invasion = -1 * Type;
			NPC npc = new NPC();
			npc.SetDefaults(Type);
<<<<<<< HEAD
			spawnboss = npc.boss;
			if (!spawnboss)
			{
				switch (Type)
				{
					case -1:
					case -2:
					case -3:
						invasion = true;
						break;
				}
			}
			if (spawnboss && !args.Player.Group.HasPermission(Permissions.summonboss))
=======
			
			if (invasion <= 0 && !args.Player.Group.HasPermission(Permissions.summonboss))
>>>>>>> 92da9152
			{
				args.Player.SendMessage("You don't have permission to summon a boss.", Color.Red);
				return true;
			}
<<<<<<< HEAD
			if (invasion && !args.Player.Group.HasPermission(Permissions.startinvasion))
=======
			if (invasion > 0 && !args.Player.Group.HasPermission(Permissions.startinvasion))
>>>>>>> 92da9152
			{
				args.Player.SendMessage("You don't have permission to start an invasion.", Color.Red);
				return true;
			}
<<<<<<< HEAD
			if (!spawnboss && !invasion)
				return true;
			if (plr != args.Player.Index)
=======
			if (!npc.boss || invasion > 3 || plr != args.Player.Index)
			{
>>>>>>> 92da9152
				return true;
			}
			
			string boss;
			switch (Type)
			{
				case -3:
					boss = "the pirates";
					break;
				case -2:
					boss = "the Snow Legion";
					break;
				case -1:
					boss = "a Goblin Invasion";
					break;
				default:
					boss = String.Format("the {0}", npc.name);
					break;
			}

			TShock.Utils.SendLogs(string.Format("{0} summoned {1}.", args.Player.Name, boss), Color.PaleVioletRed, args.Player);
			return false;
		}

		private static bool HandlePaintTile(GetDataHandlerArgs args)
		{
			var x = args.Data.ReadInt32();
			var y = args.Data.ReadInt32();
			var t = args.Data.ReadInt8();

			if (OnPaintTile(x, y, t))
				return true;

			if (!args.Player.Group.HasPermission(Permissions.canpaint))
			{
				args.Player.SendTileSquare(x, y);
				return true;
			}
			
			return false;
		}
		
		private static bool HandlePaintWall(GetDataHandlerArgs args)
		{
			var x = args.Data.ReadInt32();
			var y = args.Data.ReadInt32();
			var t = args.Data.ReadInt8();
		
			if (OnPaintTile(x, y, t))
				return true;
		
			if (!args.Player.Group.HasPermission(Permissions.canpaint))
			{
				args.Player.SendTileSquare(x, y);
				return true;
			}
			
			return false;
		}
		private static bool HandleTeleport(GetDataHandlerArgs args)
		{
			var flag = args.Data.ReadInt8();
			var id = args.Data.ReadInt16();
			var x = args.Data.ReadSingle();
			var y = args.Data.ReadSingle();

			if (OnTeleport(id, flag, x, y))
				return true;

			byte style = 0;
			var isNPC = false || (flag & 1) == 1;

			if ((flag & 2) != 2)
			{
				if ((flag & 4) == 4)
				{
					style++;
				}

				if ((flag & 8) == 8)
				{
					style++;
				}

				if (id > (isNPC ? 200 : 255))
				{
					return true;
				}

				if (Main.player[id] == null || TShock.Players[id] == null)
				{
					return true;
				}

				if (!isNPC && !args.Player.Group.HasPermission(Permissions.tp))
				{
					args.Player.SendErrorMessage("You do not have permission to teleport.");
					Main.player[id].Teleport(new Vector2(Main.player[id].position.X, Main.player[id].position.Y), style);
					NetMessage.SendData(65, -1, -1, "", 0, (float)id, Main.player[id].position.X, Main.player[id].position.Y, style);
					return true;
				}

				if (!isNPC)
				{
					TShock.Players[id].Teleport(x, y, style);
				}
			}

			return true;
		}
	}
}<|MERGE_RESOLUTION|>--- conflicted
+++ resolved
@@ -3169,17 +3169,12 @@
 
 		private static bool HandleSpawnBoss(GetDataHandlerArgs args)
 		{
-<<<<<<< HEAD
 			var spawnboss = false;
 			var invasion = false;
-=======
->>>>>>> 92da9152
 			var plr = args.Data.ReadInt32();
 			var Type = args.Data.ReadInt32();
-			int invasion = -1 * Type;
 			NPC npc = new NPC();
 			npc.SetDefaults(Type);
-<<<<<<< HEAD
 			spawnboss = npc.boss;
 			if (!spawnboss)
 			{
@@ -3193,34 +3188,21 @@
 				}
 			}
 			if (spawnboss && !args.Player.Group.HasPermission(Permissions.summonboss))
-=======
-			
-			if (invasion <= 0 && !args.Player.Group.HasPermission(Permissions.summonboss))
->>>>>>> 92da9152
 			{
 				args.Player.SendMessage("You don't have permission to summon a boss.", Color.Red);
 				return true;
 			}
-<<<<<<< HEAD
 			if (invasion && !args.Player.Group.HasPermission(Permissions.startinvasion))
-=======
-			if (invasion > 0 && !args.Player.Group.HasPermission(Permissions.startinvasion))
->>>>>>> 92da9152
 			{
 				args.Player.SendMessage("You don't have permission to start an invasion.", Color.Red);
 				return true;
 			}
-<<<<<<< HEAD
 			if (!spawnboss && !invasion)
 				return true;
+
 			if (plr != args.Player.Index)
-=======
-			if (!npc.boss || invasion > 3 || plr != args.Player.Index)
-			{
->>>>>>> 92da9152
-				return true;
-			}
-			
+				return true;
+
 			string boss;
 			switch (Type)
 			{
